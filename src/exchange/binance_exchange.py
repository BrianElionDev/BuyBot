import asyncio
import logging
from decimal import Decimal, ROUND_DOWN
from typing import Dict, List, Optional, Tuple
from binance import AsyncClient
from binance.exceptions import BinanceAPIException
from binance.enums import SIDE_BUY, SIDE_SELL, ORDER_TYPE_MARKET, ORDER_TYPE_LIMIT, FUTURE_ORDER_TYPE_MARKET, FUTURE_ORDER_TYPE_STOP_MARKET

# Import symbol whitelist for validation
try:
    from config.binance_futures_whitelist import is_symbol_supported
    WHITELIST_AVAILABLE = True
except ImportError:
    WHITELIST_AVAILABLE = False
    logger = logging.getLogger(__name__)
    logger.warning("Futures whitelist not available - all symbols will be allowed")

# Default precision rules for common futures symbols
DEFAULT_PRECISION_RULES = {
    'BTCUSDT': {'quantity': 3, 'price': 2},
    'ETHUSDT': {'quantity': 3, 'price': 2},
    'ADAUSDT': {'quantity': 0, 'price': 5},
    'SOLUSDT': {'quantity': 2, 'price': 3},
    'DOGEUSDT': {'quantity': 0, 'price': 6},
    'XRPUSDT': {'quantity': 1, 'price': 5},
    'DOTUSDT': {'quantity': 2, 'price': 3},
    'LINKUSDT': {'quantity': 2, 'price': 3},
    'AVAXUSDT': {'quantity': 2, 'price': 3},
    'LTCUSDT': {'quantity': 3, 'price': 2},
    'BNBUSDT': {'quantity': 2, 'price': 2},
    'MATICUSDT': {'quantity': 0, 'price': 5},
    'ATOMUSDT': {'quantity': 2, 'price': 3},
    'UNIUSDT': {'quantity': 1, 'price': 4},
    'SUSHIUSDT': {'quantity': 1, 'price': 4},
}

logger = logging.getLogger(__name__)

def format_value(value: float, step_size: str) -> str:
    """
    Formats a value to be a valid multiple of a given step size.
    Uses Decimal for precision.
    """
    value_dec = Decimal(str(value))
    step_dec = Decimal(str(step_size))

    # Perform quantization
    quantized_value = (value_dec // step_dec) * step_dec

    # Format the output string to match the precision of the step_size
    return f"{quantized_value:.{step_dec.normalize().as_tuple().exponent * -1}f}"

class BinanceExchange:
    def __init__(self, api_key: str, api_secret: str, is_testnet: bool = False):
        self.api_key = api_key
        self.api_secret = api_secret
        self.is_testnet = is_testnet
        self.client: Optional[AsyncClient] = None
        self._spot_symbols: List[str] = []
        self._futures_symbols: List[str] = []
        logger.info(f"BinanceExchange initialized for testnet: {self.is_testnet}")

    async def _init_client(self):
        if self.client is None:
            self.client = await AsyncClient.create(self.api_key, self.api_secret, tld='com', testnet=self.is_testnet)

    async def close_client(self):
        if self.client:
            await self.client.close_connection()
            logger.info("Binance client connection closed.")

    async def get_account_balances(self) -> Dict[str, float]:
        # REMOVE: USDM balance logic (futures_account)
        # If you want to keep coin-m, implement coin-m balance fetch here, or just pass for now
        return {}

    async def create_futures_order(self, pair: str, side: str, order_type_market: str, amount: float,
                                 price: Optional[float] = None, stop_price: Optional[float] = None,
                                 client_order_id: Optional[str] = None, reduce_only: bool = False) -> Dict:
        await self._init_client()
        assert self.client is not None
        print(f"Creating futures order with params: {client_order_id}")  # Debugging line

        # --- Enhanced Precision Handling ---
        try:
            # Get the precision filters for the symbol
            filters = await self.get_futures_symbol_filters(pair)
            if filters:
                lot_size_filter = filters.get('LOT_SIZE', {})
                price_filter = filters.get('PRICE_FILTER', {})
                step_size = lot_size_filter.get('stepSize')
                tick_size = price_filter.get('tickSize')
                min_qty = float(lot_size_filter.get('minQty', 0))
                max_qty = float(lot_size_filter.get('maxQty', float('inf')))

                # Validate quantity bounds
                if amount < min_qty:
                    return {'error': f'Quantity {amount} below minimum {min_qty} for {pair}', 'code': -4005}
                if amount > max_qty:
                    return {'error': f'Quantity {amount} above maximum {max_qty} for {pair}', 'code': -4005}

                # Format amount according to stepSize
                if step_size:
                    formatted_amount = format_value(amount, step_size)
                    logger.info(f"Original amount: {amount}, Formatted amount: {formatted_amount} (Step: {step_size})")
                    amount = float(formatted_amount)

                # Format price according to tickSize
                if price is not None and tick_size:
                    formatted_price = format_value(price, tick_size)
                    logger.info(f"Original price: {price}, Formatted price: {formatted_price} (Tick: {tick_size})")
                    price = float(formatted_price)

            else:
                logger.warning(f"Could not retrieve precision filters for {pair}. Using original values.")
        except Exception as e:
            logger.error(f"An error occurred during futures precision handling for {pair}: {e}", exc_info=True)
            return {'error': f'Precision handling error: {str(e)}', 'code': -4000}
        # --- End Enhanced Precision Handling ---

        params = {
            'symbol': pair,
            'side': side,
            'type': order_type_market,
            'quantity': f"{amount}"
        }
        if order_type_market == 'LIMIT' and price is not None:
            params['price'] = f"{price}"
            params['timeInForce'] = 'GTC'
        if stop_price:
            params['stopPrice'] = f"{stop_price}"
            params['closePosition'] = 'true'
            # Use GTC for stop orders to ensure they don't expire while waiting for alerts
            params['timeInForce'] = 'GTC'
        elif reduce_only:
            # Only use reduceOnly if not using closePosition
            params['reduceOnly'] = 'true'
        if client_order_id:
            params['newClientOrderId'] = client_order_id
<<<<<<< HEAD

        # Debug logging to see exactly what parameters are being sent
        logger.info(f"Sending order parameters to Binance: {params}")
        logger.info(f"Order type: {order_type_market}, Price parameter: {price}")
        logger.info(f"Final params dict: {params}")

=======
>>>>>>> 072ec3d5
        try:
            response = await self.client.futures_create_order(**params)
            return response
        except BinanceAPIException as e:
            logger.error(f"Binance API Error on order creation: {e}")
            return {'error': str(e), 'code': e.code}
        except Exception as e:
            logger.error(f"Unexpected error on order creation: {e}")
            return {'error': str(e)}

    async def close_position(self, pair: str, amount: float, position_type: str) -> Tuple[bool, Dict]:
        """Closes a position by creating a market order in the opposite direction."""
        side = SIDE_SELL if position_type.upper() == 'LONG' else SIDE_BUY
        try:
            # For simplicity, we assume closing is always a MARKET order.
            # We explicitly set reduce_only to False to handle cases where the
            # position doesn't exist on the exchange (state mismatch).
            response = await self.create_futures_order(
                pair=pair,
                side=side,
                order_type_market=FUTURE_ORDER_TYPE_MARKET,
                amount=amount,
                reduce_only=False
            )
            return True, response
        except Exception as e:
            logger.error(f"Failed to close position for {pair}: {e}")
            return False, {"error": str(e)}

    async def update_stop_loss(self, pair: str, stop_price: float, amount: float, position_type: str) -> Tuple[bool, Dict]:
        """Updates the stop loss by canceling old SL orders and creating a new one."""
        await self._init_client()
        assert self.client is not None
        side = SIDE_SELL if position_type.upper() == 'LONG' else SIDE_BUY
        try:
            # 1. Cancel existing stop loss orders for the symbol
            await self.client.futures_cancel_all_open_orders(symbol=pair)

            # 2. Create a new STOP_MARKET order. This must be reduceOnly.
            response = await self.client.futures_create_order(
                symbol=pair,
                side=side,
                type=FUTURE_ORDER_TYPE_STOP_MARKET,
                quantity=amount,
                stopPrice=stop_price,
                reduceOnly=True
            )
            return True, response
        except Exception as e:
            logger.error(f"Failed to update stop loss for {pair}: {e}", exc_info=True)
            return False, {"error": str(e)}

    def get_futures_trading_pair(self, coin_symbol: str) -> str:
        """Returns the standardized futures trading pair for a given coin symbol."""
        return f"{coin_symbol.upper()}USDT"

    async def cancel_futures_order(self, pair: str, order_id: str) -> Tuple[bool, Dict]:
        """Cancels a specific futures order by its ID."""
        await self._init_client()
        assert self.client is not None
        try:
            response = await self.client.futures_cancel_order(symbol=pair, orderId=order_id)
            logger.info(f"Successfully cancelled order {order_id} for {pair}.")
            return True, response
        except BinanceAPIException as e:
            logger.warning(f"Could not cancel order {order_id} for {pair} (it may already be filled/cancelled): {e}")
            return False, {"error": str(e), "code": e.code}
        except Exception as e:
            logger.error(f"Unexpected error cancelling order {order_id} for {pair}: {e}")
            return False, {"error": str(e)}

    async def cancel_all_futures_orders(self, pair: str) -> bool:
        """Cancels all open futures orders for a specific symbol."""
        await self._init_client()
        assert self.client is not None
        try:
            response = await self.client.futures_cancel_all_open_orders(symbol=pair)
            logger.info(f"Successfully cancelled all open orders for {pair}.")
            return True
        except BinanceAPIException as e:
            logger.warning(f"Could not cancel all orders for {pair}: {e}")
            return False
        except Exception as e:
            logger.error(f"Unexpected error cancelling all orders for {pair}: {e}")
            return False

    async def get_all_spot_symbols(self) -> List[str]:
        """Fetches all valid SPOT symbols from Binance."""
        await self._init_client()
        assert self.client is not None
        if not self._spot_symbols:
            try:
                exchange_info = await self.client.get_exchange_info()
                self._spot_symbols = [s['symbol'] for s in exchange_info['symbols']]
            except Exception as e:
                logger.error(f"Failed to fetch spot symbols: {e}")
                return []
        return self._spot_symbols

    async def get_all_futures_symbols(self) -> List[str]:
        """Fetches all valid FUTURES symbols from Binance."""
        await self._init_client()
        assert self.client is not None
        if not self._futures_symbols:
            try:
                exchange_info = await self.client.futures_exchange_info()
                self._futures_symbols = [s['symbol'] for s in exchange_info['symbols'] if s['status'] == 'TRADING']
            except Exception as e:
                logger.error(f"Failed to fetch futures symbols: {e}")
                return []
        return self._futures_symbols

    async def get_spot_balance(self) -> Dict[str, float]:
        """
        Retrieves spot account balances for all assets with a balance > 0.
        """
        await self._init_client()
        assert self.client is not None
        try:
            account_info = await self.client.get_account()
            balances = {
                asset['asset']: float(asset['free'])
                for asset in account_info['balances']
                if float(asset['free']) > 0
            }
            return balances
        except BinanceAPIException as e:
            logger.error(f"Failed to get spot balance from Binance: {e}")
            return {}

    async def create_order(self, pair: str, side: str, order_type_market: str, amount: float,
                         price: Optional[float] = None, client_order_id: Optional[str] = None) -> Dict:
        await self._init_client()
        assert self.client is not None

        # --- Begin Spot Precision Handling ---
        try:
            filters = await self.get_spot_symbol_filters(pair)
            if filters:
                step_size = filters.get('LOT_SIZE', {}).get('stepSize')
                tick_size = filters.get('PRICE_FILTER', {}).get('tickSize')

                # Format amount
                if step_size:
                    formatted_amount = format_value(amount, step_size)
                    logger.info(f"Spot original amount: {amount}, Formatted amount: {formatted_amount} (Step: {step_size})")
                    amount = float(formatted_amount)

                # Format price
                if price is not None and tick_size:
                    formatted_price = format_value(price, tick_size)
                    logger.info(f"Spot original price: {price}, Formatted price: {formatted_price} (Tick: {tick_size})")
                    price = float(formatted_price)
            else:
                logger.warning(f"Could not retrieve spot precision filters for {pair}. Using original values.")
        except Exception as e:
            logger.error(f"An error occurred during spot precision handling for {pair}: {e}", exc_info=True)
        # --- End Spot Precision Handling ---

        params = {
            'symbol': pair,
            'side': side,
            'type': order_type_market,
        }
        if order_type_market == ORDER_TYPE_MARKET:
            params['quantity'] = f"{amount}"
        elif order_type_market == ORDER_TYPE_LIMIT and price:
            params['quantity'] = f"{amount}"
            params['price'] = f"{price}"
            params['timeInForce'] = 'GTC'

        if client_order_id:
            params['newClientOrderId'] = client_order_id

        try:
            response = await self.client.create_order(**params)
            return response
        except BinanceAPIException as e:
            logger.error(f"Failed to create order on Binance Spot: {e}")
            return {}
        except Exception as e:
            logger.error(f"An unexpected error occurred: {e}")
            return {}

    async def get_order_status(self, pair: str, order_id: str) -> Optional[Dict]:
        """
        Get the status of an order.

        Args:
            pair: Trading pair (e.g., 'BTCUSDT')
            order_id: Order ID

        Returns:
            Order status dictionary or None if failed
        """
        await self._init_client()
        assert self.client is not None
        try:
            formatted_pair = pair.replace('_', '').upper()
            order = await self.client.get_order(
                symbol=formatted_pair,
                orderId=order_id
            )
            return order
        except BinanceAPIException as e:
            logger.error(f"Failed to get: {e}")
            return None

    async def cancel_order(self, pair: str, order_id: str) -> bool:
        """
        Cancel an existing order.

        Args:
            pair: Trading pair (e.g., 'BTCUSDT')
            order_id: Order ID

        Returns:
            True if successful, False otherwise
        """
        await self._init_client()
        assert self.client is not None
        try:
            formatted_pair = pair.replace('_', '').upper()
            result = await self.client.cancel_order(
                symbol=formatted_pair,
                orderId=order_id
            )
            logger.info(f"Order cancelled successfully: {result}")
            return True
        except BinanceAPIException as e:
            logger.error(f"Failed to cancel order: {e}")
            return False

    async def get_all_open_futures_orders(self) -> List:
        """
        Retrieves all open futures orders.
        """
        await self._init_client()
        assert self.client is not None
        try:
            orders = await self.client.futures_get_open_orders()
            return orders if isinstance(orders, list) else [orders]
        except BinanceAPIException as e:
            logger.error(f"Failed to get open futures orders: {e}")
            return []
        except Exception as e:
            logger.error(f"An unexpected error occurred while fetching open futures orders: {e}")
            return []

    async def get_futures_position_information(self) -> List:
        """
        Retrieves information about futures positions.
        """
        await self._init_client()
        assert self.client is not None
        try:
            positions = await self.client.futures_position_information()
            return positions if isinstance(positions, list) else [positions]
        except BinanceAPIException as e:
            logger.error(f"Failed to get futures position information: {e}")
            return []
        except Exception as e:
            logger.error(f"An unexpected error occurred while fetching position information: {e}")
            return []
    async def has_open_futures_postion(self, pair: str) -> bool:
        """
        Retrieves information about futures positions.
        """
        await self._init_client()
        assert self.client is not None
        try:
            positions = await self.client.futures_position_information()
            for position in positions:
                if position['symbol'] == pair and float(position['positionAmt']) != 0:
                    logger.info(f"Open position found for {pair}")
                    return True
        except BinanceAPIException as e:
            logger.error(f"Failed to get futures position information: {e}")
            return False
        except Exception as e:
            logger.error(f"An unexpected error occurred while fetching position information: {e}")
            return False

    async def get_spot_symbol_filters(self, symbol: str) -> Optional[Dict]:
        """
        Retrieves all filters for a given spot symbol.
        """
        await self._init_client()
        assert self.client is not None
        try:
            exchange_info = await self.client.get_exchange_info()
            for s in exchange_info['symbols']:
                if s['symbol'] == symbol:
                    # Return a dictionary of filters keyed by filterType
                    return {f['filterType']: f for f in s['filters']}
            return None
        except Exception as e:
            logger.error(f"Could not retrieve spot filters for {symbol}: {e}")
            return None

    async def get_futures_symbol_filters(self, symbol: str) -> Optional[Dict]:
        """
        Retrieves all filters for a given futures symbol, including precision values.
        """
        await self._init_client()
        assert self.client is not None
        try:
            exchange_info = await self.client.futures_exchange_info()
            for s in exchange_info['symbols']:
                if s['symbol'] == symbol:
                    # Return a dictionary of filters keyed by filterType
                    return {
                            **{f['filterType']: f for f in s['filters']},
                            'quantityPrecision': s['quantityPrecision']
                            }
            return None
        except Exception as e:
            logger.error(f"Could not retrieve precision filters for {symbol}: {e}")
            return None

    
    async def is_futures_symbol_supported(self, symbol: str) -> bool:
        """
        Check if a symbol is supported for futures trading.
        """
        await self._init_client()
        assert self.client is not None
        try:
            exchange_info = await self.client.futures_exchange_info()
            for s in exchange_info['symbols']:
                if s['symbol'] == symbol and s['status'] == 'TRADING':
                    return True
            return False
        except Exception as e:
            logger.error(f"Error checking futures symbol support for {symbol}: {e}")
            return False

    async def get_futures_mark_price(self, symbol: str) -> Optional[float]:
        """
        Retrieves the current Mark Price for a given futures symbol.
        """
        await self._init_client()
        assert self.client is not None
        try:
            # The futures_mark_price() method can take a symbol argument
            mark_price_info = await self.client.futures_mark_price(symbol=symbol)
            if mark_price_info and 'markPrice' in mark_price_info:
                return float(mark_price_info['markPrice'])
            return None
        except Exception as e:
            logger.error(f"Could not retrieve mark price for {symbol}: {e}")
            return None

    async def calculate_min_max_market_order_quantity(self, symbol: str) -> Dict:
        """
        Calculate the minimum and maximum quantities for a market order on Binance.
        
        Args:
            symbol (str): The trading pair symbol (e.g., 'BTCUSDT')
            
        Returns:
            dict: Contains min_quantity, max_quantity, and other details
        """
        symbol_filters = await self.get_futures_symbol_filters(symbol)
        if not symbol_filters:
            raise ValueError(f"Could not retrieve filters for symbol {symbol}")
        current_price = await self.get_futures_mark_price(symbol)
        
        min_notional_filter = symbol_filters.get('MIN_NOTIONAL')
        lot_size_filter = symbol_filters.get('LOT_SIZE')
        quantityPrecision = symbol_filters.get('quantityPrecision', 0)
        if not min_notional_filter:
            raise ValueError("MIN_NOTIONAL filter not found")
        
        if not lot_size_filter:
            raise ValueError("LOT_SIZE filter not found")
        
        min_notional = 0
        if 'notional' in min_notional_filter:
            min_notional = float(min_notional_filter.get('notional', 0))
        
        min_qty_lot_size = float(lot_size_filter.get('minQty', 0))
        step_size = float(lot_size_filter.get('stepSize', 0))
        max_quantity = float(lot_size_filter.get('maxQty', 10000))
        
        if current_price and current_price > 0:
            min_qty_from_notional = min_notional / current_price
        else:
            min_qty_from_notional = min_notional
        
        min_quantity = max(min_qty_lot_size, min_qty_from_notional)
        min_quantity = round(min_quantity, quantityPrecision)
        max_quantity = round(max_quantity, quantityPrecision)
        
        return {
            'min_quantity': min_quantity,
            'max_quantity': max_quantity,
            'min_notional': min_notional,
            'step_size': step_size,
            'min_qty_lot_size': min_qty_lot_size,
            'min_qty_from_notional': min_qty_from_notional,
            'current_price': current_price
        }

    async def get_current_prices(self, symbols: List[str]) -> Dict[str, float]:
        """
        Get current prices for multiple symbols.
        
        Args:
            symbols (list): List of symbol strings
            
        Returns:
            dict: Dictionary mapping symbol to current price
        """
        prices = {}
        
        for symbol in symbols:
            try:
                price = await self.get_futures_mark_price(symbol)
                if price:
                    prices[symbol] = price
                else:
                    logger.warning(f"Could not get price for {symbol}")
            except Exception as e:
                logger.warning(f"Could not get price for {symbol}: {e}")
        
        return prices
    async def get_order_book(self, symbol: str, limit: int = 5) -> Optional[Dict]:
        """Get order book for a symbol"""
        await self._init_client()
        assert self.client is not None

        try:
            order_book = await self.client.futures_order_book(symbol=symbol, limit=limit)
            return order_book
        except Exception as e:
            logger.error(f"Failed to get order book for {symbol}: {e}")
            return None

    async def get_user_trades(self, symbol: str = "", limit: int = 1000, from_id: int = 0,
                            start_time: int = 0, end_time: int = 0) -> List[Dict]:
        """
        Get user trades from Binance Futures API
        Args:
            symbol: Trading pair symbol (optional, gets all if None)
            limit: Number of trades to fetch (max 1000)
            from_id: Trade ID to start from
            start_time: Start time in milliseconds
            end_time: End time in milliseconds
        Returns:
            List of trade dictionaries with entry/exit prices and P&L
        """
        await self._init_client()
        assert self.client is not None

        try:
            params: Dict[str, int] = {'limit': limit}
            if symbol:
                params['symbol'] = symbol  # type: ignore
            if from_id != 0:
                params['fromId'] = from_id
            if start_time != 0:
                params['startTime'] = start_time
            if end_time != 0:
                params['endTime'] = end_time

            trades = await self.client.futures_account_trades(**params)
            if isinstance(trades, dict):
                trades = [trades]
            elif not isinstance(trades, list):
                trades = []
            logger.info(f"Fetched {len(trades)} user trades for {symbol or 'all symbols'}")
            return trades
        except Exception as e:
            logger.error(f"Failed to get user trades: {e}")
            return []

    async def get_position_risk(self, symbol: str = "") -> List[Dict]:
        """
        Get position risk information from Binance Futures API
        Args:
            symbol: Trading pair symbol (optional, gets all if None)
        Returns:
            List of position dictionaries with entry prices and unrealized P&L
        """
        await self._init_client()
        assert self.client is not None

        try:
            if symbol:
                positions = await self.client.futures_position_information(symbol=symbol)
                # Convert single position to list for consistency
                if isinstance(positions, dict):
                    positions = [positions]
                else:
                    positions = positions if isinstance(positions, list) else []
            else:
                positions = await self.client.futures_position_information()
                positions = positions if isinstance(positions, list) else []

            # Filter out positions with zero quantity
            active_positions = [pos for pos in positions if float(pos.get('positionAmt', 0)) != 0]
            logger.info(f"Fetched {len(active_positions)} active positions")
            return active_positions
        except Exception as e:
            logger.error(f"Failed to get position risk: {e}")
            return []

    async def get_exchange_info(self) -> Optional[Dict]:
        """
        Get exchange information including symbol status
        Returns:
            Exchange info dictionary with symbol details
        """
        await self._init_client()
        assert self.client is not None

        try:
            info = await self.client.futures_exchange_info()
            return info
        except Exception as e:
            logger.error(f"Failed to get exchange info: {e}")
            return None

    async def close(self):
        """Close the exchange connection."""
        await self.close_client()<|MERGE_RESOLUTION|>--- conflicted
+++ resolved
@@ -137,15 +137,6 @@
             params['reduceOnly'] = 'true'
         if client_order_id:
             params['newClientOrderId'] = client_order_id
-<<<<<<< HEAD
-
-        # Debug logging to see exactly what parameters are being sent
-        logger.info(f"Sending order parameters to Binance: {params}")
-        logger.info(f"Order type: {order_type_market}, Price parameter: {price}")
-        logger.info(f"Final params dict: {params}")
-
-=======
->>>>>>> 072ec3d5
         try:
             response = await self.client.futures_create_order(**params)
             return response
