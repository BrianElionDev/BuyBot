--- conflicted
+++ resolved
@@ -437,7 +437,6 @@
             logger.error(f"Error checking futures symbol support for {symbol}: {e}")
             return False
 
-<<<<<<< HEAD
     async def get_futures_mark_price(self, symbol: str) -> Optional[float]:
         """
         Retrieves the current Mark Price for a given futures symbol.
@@ -528,7 +527,6 @@
                 logger.warning(f"Could not get price for {symbol}: {e}")
         
         return prices
-=======
     async def get_order_book(self, symbol: str, limit: int = 5) -> Optional[Dict]:
         """Get order book for a symbol"""
         await self._init_client()
@@ -625,7 +623,6 @@
         except Exception as e:
             logger.error(f"Failed to get exchange info: {e}")
             return None
->>>>>>> 2e3b1ad7
 
     async def close(self):
         """Close the exchange connection."""
