import asyncio
import logging
import time
from datetime import datetime
from typing import Any, Dict, List, Optional, Tuple, Union

# Import DatabaseManager type for type hints only
from typing import TYPE_CHECKING
if TYPE_CHECKING:
    from discord_bot.database import DatabaseManager
from src.exchange.binance_exchange import BinanceExchange
from src.services.price_service import PriceService

from config import settings as config
import json

logger = logging.getLogger(__name__)

# Constants from binance-python
SIDE_BUY = 'BUY'
SIDE_SELL = 'SELL'
ORDER_TYPE_MARKET = 'MARKET'
ORDER_TYPE_LIMIT = 'LIMIT'
FUTURE_ORDER_TYPE_MARKET = 'MARKET'
FUTURE_ORDER_TYPE_STOP_MARKET = 'STOP_MARKET'

class TradingEngine:
    """
    The core logic for processing signals and executing trades.
    """
    def __init__(self, price_service: PriceService, binance_exchange: BinanceExchange, db_manager: 'DatabaseManager'):
        self.price_service = price_service
        self.binance_exchange = binance_exchange
        self.db_manager = db_manager
        self.trade_cooldowns = {}
        logger.info("TradingEngine initialized.")

    def _parse_parsed_signal(self, parsed_signal_data) -> Dict[str, Any]:
        """Parse the parsed_signal JSON string into a dictionary."""
        if isinstance(parsed_signal_data, dict):
            return parsed_signal_data
        elif isinstance(parsed_signal_data, str):
            try:
                return json.loads(parsed_signal_data)
            except json.JSONDecodeError:
                logger.warning(f"Could not parse parsed_signal JSON: {parsed_signal_data}")
                return {}
        else:
            logger.warning(f"Unexpected parsed_signal type: {type(parsed_signal_data)}")
            return {}

    def _safe_parse_binance_response(self, binance_response) -> Dict:
        """Safely parse binance_response field which is stored as text but may contain JSON."""
        if isinstance(binance_response, dict):
            return binance_response
        elif isinstance(binance_response, str):
            # Handle empty or invalid strings
            if not binance_response or binance_response.strip() == '':
                return {}

            # Try to parse as JSON
            try:
                return json.loads(binance_response.strip())
            except (json.JSONDecodeError, ValueError):
                # If it's not valid JSON, treat it as a plain text error message
                return {"error": binance_response.strip()}
        else:
            return {}

    async def process_signal(
        self,
        coin_symbol: str,
        signal_price: float,
        position_type: str,
        order_type: str = "MARKET",
        stop_loss: Optional[Union[float, str]] = None,
        take_profits: Optional[List[float]] = None,
        dca_range: Optional[List[float]] = None,
        client_order_id: Optional[str] = None,
        price_threshold_override: Optional[float] = None,
        quantity_multiplier: Optional[int] = None
    ) -> Tuple[bool, Union[Dict, str]]:
        """
        Processes a CEX (Binance) signal.
        This is the main entry point for executing trades based on alerts.
        """
        logger.info(f"--- Processing CEX Signal for {coin_symbol} ---")

        # Check cooldown
        cooldown_key = f"cex_{coin_symbol}"
        if time.time() - self.trade_cooldowns.get(cooldown_key, 0) < config.TRADE_COOLDOWN:
            reason = f"Trade cooldown active for {coin_symbol}"
            logger.info(reason)
            return False, reason

        # --- Pair Validation and Auto-Switching ---
        is_futures = position_type.upper() in ['LONG', 'SHORT']
        trading_pair = self.binance_exchange.get_futures_trading_pair(coin_symbol)

        # Enhanced symbol validation
        is_supported = await self.binance_exchange.is_futures_symbol_supported(trading_pair)
        if not is_supported:
            logger.error(f"Symbol {trading_pair} not supported or not trading on Binance Futures.")
            return False, f"Symbol {trading_pair} not supported or not trading."

        # Get symbol filters early for validation
        filters = await self.binance_exchange.get_futures_symbol_filters(trading_pair)
        if not filters:
            logger.error(f"Could not retrieve symbol filters for {trading_pair}. Cannot proceed with trade.")
            return False, f"Could not retrieve symbol filters for {trading_pair}"

        # Check if symbol is in TRADING status
        exchange_info = await self.binance_exchange.get_exchange_info()
        if exchange_info:
            symbol_info = next((s for s in exchange_info.get('symbols', []) if s['symbol'] == trading_pair), None)
            if symbol_info and symbol_info.get('status') != 'TRADING':
                logger.error(f"Symbol {trading_pair} is not in TRADING status: {symbol_info.get('status')}")
                return False, f"Symbol {trading_pair} is not in TRADING status"

        # Extract validation parameters
        lot_size_filter = filters.get('LOT_SIZE', {})
        min_qty = float(lot_size_filter.get('minQty', 0))
        max_qty = float(lot_size_filter.get('maxQty', float('inf')))
        min_notional = float(filters.get('MIN_NOTIONAL', {}).get('notional', 0)) if 'MIN_NOTIONAL' in filters else 0

        # --- Get order book for liquidity check (add method if needed) ---
        order_book = None
        if hasattr(self.binance_exchange, 'get_order_book'):
            order_book = await self.binance_exchange.get_order_book(trading_pair)
        # If not implemented, skip this check

        logger.info(f"Processing trade for {trading_pair} ({'Futures' if is_futures else 'Spot'})")
        logger.info(f"Position Type: {position_type}")
        logger.info(f"Signal Price: ${signal_price:.8f}")
        logger.info(f"Order Type: {order_type}")
        if stop_loss:
            logger.info(f"Stop Loss: ${stop_loss}")
        if take_profits:
            logger.info(f"Take Profits: {', '.join([f'${tp:.8f}' for tp in take_profits])}")

        # Get current market price
        current_price = await self.binance_exchange.get_futures_mark_price(f'{coin_symbol.upper()}USDT')
        if not current_price:
            reason = f"Failed to get price for {coin_symbol}"
            logger.error(reason)
            return False, reason

        # --- Proximity Check for LIMIT Orders ---
        if order_type.upper() == "LIMIT":
            market_price = await self.price_service.get_coin_price(coin_symbol)
            threshold = 0.1  # 10%
            if market_price and abs(signal_price - market_price) / market_price > threshold:
                logger.warning(f"LIMIT order price {signal_price} is too far from market price {market_price} (>{threshold*100}%). Skipping order.")
                return False, {"error": f"Limit price {signal_price} too far from market price {market_price}, order skipped."}

        # --- Order Book Liquidity Check ---
        order_book = None
        if hasattr(self.binance_exchange, 'get_order_book'):
            order_book = await self.binance_exchange.get_order_book(trading_pair)
        if not order_book or not order_book.get('bids') or not order_book.get('asks'):
            logger.warning(f"No order book depth for {trading_pair}. Skipping order.")
            return False, {"error": f"No order book depth for {trading_pair}, order skipped."}

        # --- Calculate Trade Amount ---
        trade_amount = 0.0
        try:
            # Calculate trade amount based on USDT value and current price
            usdt_amount = config.TRADE_AMOUNT
            trade_amount = usdt_amount / current_price
            logger.info(f"Calculated trade amount: {trade_amount} {coin_symbol} (${usdt_amount:.2f} / ${current_price:.8f})")

            # Apply quantity multiplier if specified (for memecoins)
            if quantity_multiplier and quantity_multiplier > 1:
                trade_amount *= quantity_multiplier
                logger.info(f"Applied quantity multiplier {quantity_multiplier}: {trade_amount} {coin_symbol}")

            # Get symbol filters for precision formatting
            # Commented out for now as it's handled elsewhere
            # symbol_filters = await self.binance_exchange.get_futures_symbol_filters(trading_pair)
        except Exception as e:
            reason = f"Failed to calculate trade amount: {e}"
            logger.error(reason, exc_info=True)
            return False, reason

        if trade_amount <= 0:
            return False, "Calculated trade amount is zero or negative."
          #----Calculate trade quantity ----
        quantities = await self.binance_exchange.calculate_min_max_market_order_quantity(f"{coin_symbol}USDT")
        minQuantity = float(quantities['min_quantity'])
        maxQuantity = float(quantities['max_quantity'])
        print(f"Min Quantity: {minQuantity}, Max Quantity: {maxQuantity}")
        trade_amount = max(minQuantity, min(maxQuantity, trade_amount))
        print(f"Adjusted trade amount: {trade_amount}")
        # --- Enhanced Quantity/Notional Validation ---
        if is_futures:
            # Check quantity bounds with detailed logging
            if trade_amount < minQuantity:
                logger.warning(f"Order quantity {trade_amount} below minimum {min_qty} for {trading_pair}. Skipping order.")
                return False, {"error": f"Quantity {trade_amount} below minimum {min_qty} for {trading_pair}, order skipped."}

            if trade_amount > maxQuantity:
                logger.warning(f"Order quantity {trade_amount} above maximum {max_qty} for {trading_pair}. Skipping order.")
                return False, {"error": f"Quantity {trade_amount} above maximum {max_qty} for {trading_pair}, order skipped."}

            # Check notional value
            notional_value = trade_amount * current_price
            if notional_value < min_notional:
                logger.warning(f"Order notional {notional_value} below minimum {min_notional} for {trading_pair}. Skipping order.")
                return False, {"error": f"Notional {notional_value} below minimum {min_notional} for {trading_pair}, order skipped."}

            logger.info(f"Quantity validation passed for {trading_pair}: {trade_amount} (min: {min_qty}, max: {max_qty}, notional: {notional_value:.2f})")
        else:
            logger.warning(f"Could not get symbol filters for {trading_pair}. Proceeding with order.")

        # --- Position/Leverage Validation ---
        if is_futures:
            try:
                # Get current positions for this symbol
                positions = await self.binance_exchange.get_position_risk(symbol=trading_pair)
                current_position_size = 0.0

                for position in positions:
                    if position.get('symbol') == trading_pair:
                        current_position_size = abs(float(position.get('positionAmt', 0)))
                        break

                # Calculate new total position size
                new_total_size = current_position_size + trade_amount

                # Get account leverage info
                if self.binance_exchange.client:
                    account_info = await self.binance_exchange.client.futures_account()
                    max_leverage = float(account_info.get('maxLeverage', 125)) if account_info else 125  # Default to 125x

                    # Estimate max position size based on leverage and balance
                    total_balance = float(account_info.get('totalWalletBalance', 0)) if account_info else 0
                    max_position_value = total_balance * max_leverage
                    max_position_size = max_position_value / current_price

                    if new_total_size > max_position_size:
                        logger.warning(f"Order would exceed max position size for {trading_pair}. Current: {current_position_size}, New: {new_total_size}, Max: {max_position_size}. Skipping order.")
                        return False, {"error": f"Would exceed max position size for {trading_pair}, order skipped."}

                    logger.info(f"Position validation passed for {trading_pair}. Current: {current_position_size}, New: {new_total_size}, Max: {max_position_size}")
                else:
                    logger.warning("Binance client not available for position validation. Proceeding with order.")

            except Exception as e:
                logger.warning(f"Position validation failed for {trading_pair}: {e}. Proceeding with order.")
                # Continue with order if validation fails (don't block trading)

        # --- End Calculate Trade Amount ---

        # --- Place order and handle partial fills/cancels ---
        order_result = {}
        try:
            if is_futures:
                entry_side = SIDE_BUY if position_type.upper() == 'LONG' else SIDE_SELL

                # Final validation before placing order
                logger.info(f"Placing {order_type} order for {trading_pair}: {entry_side} {trade_amount} @ ${signal_price:.8f}")

                # For MARKET orders, ensure we have a valid quantity
                if order_type.upper() == 'MARKET':
                    # Double-check quantity is within bounds
                    if trade_amount < min_qty:
                        logger.error(f"Final validation failed: quantity {trade_amount} below minimum {min_qty}")
                        return False, {"error": f"Quantity {trade_amount} below minimum {min_qty}"}

                    if trade_amount > max_qty:
                        logger.error(f"Final validation failed: quantity {trade_amount} above maximum {max_qty}")
                        return False, {"error": f"Quantity {trade_amount} above maximum {max_qty}"}

                order_result = await self.binance_exchange.create_futures_order(
                    pair=trading_pair,
                    side=entry_side,
                    order_type_market=order_type,
                    amount=trade_amount,
                    price=signal_price if order_type == 'LIMIT' else None,
                    client_order_id=client_order_id
                )

                # Check if order was created successfully
                if 'orderId' in order_result:
                    logger.info(f"Order created successfully: {order_result['orderId']}")

                    # Create TP/SL orders as separate orders after position opening
                    # Convert origQty to float since it comes as string from Binance API
                    position_size = float(order_result.get('origQty', trade_amount))
                    tp_sl_orders, stop_loss_order_id = await self._create_tp_sl_orders(
                        trading_pair=trading_pair,
                        position_type=position_type,
                        position_size=position_size,
                        take_profits=take_profits,
                        stop_loss=stop_loss
                    )

                    # Add TP/SL order details to the main order result
                    if tp_sl_orders:
                        order_result['tp_sl_orders'] = tp_sl_orders
                        logger.info(f"Created {len(tp_sl_orders)} TP/SL orders for {trading_pair}")
                    
                    # Store stop loss order ID for database update
                    if stop_loss_order_id:
                        order_result['stop_loss_order_id'] = stop_loss_order_id
                        logger.info(f"Stop loss order ID stored: {stop_loss_order_id}")

                    elif order_type.upper() == 'LIMIT':
                        # For LIMIT orders, store TP/SL parameters for later creation after fill
                        logger.info(f"LIMIT order placed - TP/SL orders will be created after order is filled")
                        order_result['pending_tp_sl'] = {
                            'trading_pair': trading_pair,
                            'position_type': position_type,
                            'position_size': order_result.get('origQty', trade_amount),
                            'take_profits': take_profits,
                            'stop_loss': stop_loss
                        }
                        logger.info(f"Stored TP/SL parameters for post-fill creation")

                    # Return success - order status will be checked separately in Discord bot
                    return True, order_result
                elif 'error' in order_result:
                    logger.error(f"Order creation failed: {order_result['error']}")
                    return False, order_result
                else:
                    logger.warning(f"Unexpected order result: {order_result}")
                    return False, {"error": "Unexpected order result"}
            else:
                # Spot trading logic (if needed)
                order_result = await self.binance_exchange.create_order(
                    pair=trading_pair,
                    side=SIDE_BUY,
                    order_type_market=ORDER_TYPE_MARKET,
                    amount=trade_amount
                )

                if 'orderId' in order_result:
                    logger.info(f"Spot order created successfully: {order_result['orderId']}")
                    return True, order_result
                else:
                    logger.error(f"Spot order creation failed: {order_result}")
                    return False, order_result

        except Exception as e:
            logger.error(f"Order placement failed for {trading_pair}: {e}", exc_info=True)
            return False, {"error": f"Order placement failed: {str(e)}"}

        # --- End of order placement logic ---
        # Note: Order status checking is now handled separately in the Discord bot
        # to prevent API permission issues from affecting order creation

        # The order placement logic above should have already returned True/False
        # If we reach here, something went wrong
        logger.error(f"Unexpected execution flow for {trading_pair} - order placement should have returned")
        return False, {"error": "Unexpected execution flow"}

    async def _create_tp_sl_orders(self, trading_pair: str, position_type: str, position_size: float,
                                 take_profits: Optional[List[float]] = None, stop_loss: Optional[Union[float, str]] = None) -> Tuple[List[Dict], Optional[str]]:
        """
        Create Take Profit and Stop Loss orders using Binance's position-based TP/SL API.
        This will make them appear in the TP/SL column instead of Open Orders.
        Returns a tuple of (tp_sl_orders, stop_loss_order_id)
        """
        tp_sl_orders = []
        stop_loss_order_id = None

        try:
            # Determine the side for TP/SL orders based on position type
            if position_type.upper() == 'LONG':
                tp_sl_side = SIDE_SELL  # Sell to close long position
            elif position_type.upper() == 'SHORT':
                tp_sl_side = SIDE_BUY   # Buy to close short position
            else:
                logger.warning(f"Unknown position type {position_type} for TP/SL orders")
                return tp_sl_orders, stop_loss_order_id

            # Use position-based TP/SL instead of separate orders
            # This will make them appear in the TP/SL column in Binance
            try:
                # Get current position to set TP/SL on it
                positions = await self.binance_exchange.get_position_risk(symbol=trading_pair)
                current_position = None
                
                for position in positions:
                    if position.get('symbol') == trading_pair:
                        current_position = position
                        break
                
                if not current_position:
                    logger.warning(f"No position found for {trading_pair}, falling back to separate orders")
                    return await self._create_separate_tp_sl_orders(trading_pair, position_type, position_size, take_profits, stop_loss)

                # Set position-based TP/SL using Binance API
                if self.binance_exchange.client:
                    # Prepare TP/SL parameters
                    tp_sl_params = {}
                    
                    # Set take profit if provided
                    if take_profits and isinstance(take_profits, list) and len(take_profits) > 0:
                        # For position-based TP/SL, we can only set one TP level
                        # Use the first TP level for now
                        tp_price = float(take_profits[0])
                        tp_sl_params['takeProfitPrice'] = f"{tp_price}"
                        logger.info(f"Setting position-based TP at {tp_price} for {trading_pair}")
                    
                    # Set stop loss if provided
                    if stop_loss:
                        sl_price = float(stop_loss)
                        tp_sl_params['stopLossPrice'] = f"{sl_price}"
                        logger.info(f"Setting position-based SL at {sl_price} for {trading_pair}")
                    
                    # Only proceed if we have TP or SL to set
                    if tp_sl_params:
                        # Set TP/SL on the position
                        response = await self.binance_exchange.client.futures_change_position_tpsl_mode(
                            symbol=trading_pair,
                            dualSidePosition='false'  # Single position mode
                        )
                        
                        if response and response.get('status') == 'OK':
                            # Now set the TP/SL prices
                            tp_sl_response = await self.binance_exchange.client.futures_change_position_tpsl_mode(
                                symbol=trading_pair,
                                dualSidePosition='false',
                                **tp_sl_params
                            )
                            
                            if tp_sl_response and tp_sl_response.get('status') == 'OK':
                                logger.info(f"Successfully set position-based TP/SL for {trading_pair}")
                                
                                # Create mock order responses for consistency
                                if 'takeProfitPrice' in tp_sl_params:
                                    tp_order = {
                                        'orderId': f"pos_tp_{trading_pair}_{int(time.time())}",
                                        'symbol': trading_pair,
                                        'status': 'NEW',
                                        'type': 'TAKE_PROFIT_MARKET',
                                        'side': tp_sl_side,
                                        'price': tp_sl_params['takeProfitPrice'],
                                        'origQty': str(position_size),
                                        'order_type': 'TAKE_PROFIT',
                                        'tp_level': 1
                                    }
                                    tp_sl_orders.append(tp_order)
                                
                                if 'stopLossPrice' in tp_sl_params:
                                    sl_order = {
                                        'orderId': f"pos_sl_{trading_pair}_{int(time.time())}",
                                        'symbol': trading_pair,
                                        'status': 'NEW',
                                        'type': 'STOP_MARKET',
                                        'side': tp_sl_side,
                                        'price': tp_sl_params['stopLossPrice'],
                                        'origQty': str(position_size),
                                        'order_type': 'STOP_LOSS'
                                    }
                                    tp_sl_orders.append(sl_order)
                                    stop_loss_order_id = sl_order['orderId']
                                
                                return tp_sl_orders, stop_loss_order_id
                            else:
                                logger.warning(f"Failed to set position-based TP/SL: {tp_sl_response}")
                        else:
                            logger.warning(f"Failed to enable TP/SL mode: {response}")
                
                # Fall back to separate orders if position-based TP/SL fails
                logger.info(f"Falling back to separate TP/SL orders for {trading_pair}")
                return await self._create_separate_tp_sl_orders(trading_pair, position_type, position_size, take_profits, stop_loss)
                
            except Exception as e:
                logger.error(f"Error setting position-based TP/SL for {trading_pair}: {e}")
                # Fall back to separate orders
                return await self._create_separate_tp_sl_orders(trading_pair, position_type, position_size, take_profits, stop_loss)

        except Exception as e:
            logger.error(f"Error in _create_tp_sl_orders for {trading_pair}: {e}")
            return tp_sl_orders, stop_loss_order_id

    async def _create_separate_tp_sl_orders(self, trading_pair: str, position_type: str, position_size: float,
                                          take_profits: Optional[List[float]] = None, stop_loss: Optional[Union[float, str]] = None) -> Tuple[List[Dict], Optional[str]]:
        """
        Fallback method to create separate TP/SL orders (appears in Open Orders).
        This is the original implementation that creates STOP_MARKET and TAKE_PROFIT_MARKET orders.
        """
        tp_sl_orders = []
        stop_loss_order_id = None

        try:
            # Determine the side for TP/SL orders based on position type
            if position_type.upper() == 'LONG':
                tp_sl_side = SIDE_SELL  # Sell to close long position
            elif position_type.upper() == 'SHORT':
                tp_sl_side = SIDE_BUY   # Buy to close short position
            else:
                logger.warning(f"Unknown position type {position_type} for TP/SL orders")
                return tp_sl_orders, stop_loss_order_id

            # Create Take Profit orders
            if take_profits and isinstance(take_profits, list):
                for i, tp_price in enumerate(take_profits):
                    try:
                        tp_price_float = float(tp_price)
                        
                        # For take profits, use reduceOnly with specific amount to handle partial positions correctly
                        tp_order = await self.binance_exchange.create_futures_order(
                            pair=trading_pair,
                            side=tp_sl_side,
                            order_type_market='TAKE_PROFIT_MARKET',
                            amount=position_size,  # Use specific amount for partial positions
                            stop_price=tp_price_float,
                            reduce_only=True  # This ensures it only reduces the position by the specified amount
                        )

                        if tp_order and 'orderId' in tp_order:
                            tp_order['order_type'] = 'TAKE_PROFIT'
                            tp_order['tp_level'] = i + 1
                            tp_sl_orders.append(tp_order)
                            logger.info(f"Created TP order {i+1} at {tp_price_float} for {trading_pair} with amount {position_size}")
                        else:
                            logger.error(f"Failed to create TP order {i+1}: {tp_order}")
                    except Exception as e:
                        logger.error(f"Error creating TP order {i+1} at {tp_price}: {e}")

            # Create Stop Loss order
            if stop_loss:
                try:
                    sl_price_float = float(stop_loss)
                    
                    # For stop loss, use reduceOnly with specific amount to handle partial positions correctly
                    sl_order = await self.binance_exchange.create_futures_order(
                        pair=trading_pair,
                        side=tp_sl_side,
                        order_type_market='STOP_MARKET',
                        amount=position_size,  # Use specific amount for partial positions
                        stop_price=sl_price_float,
                        reduce_only=True  # This ensures it only reduces the position by the specified amount
                    )

                    if sl_order and 'orderId' in sl_order:
                        sl_order['order_type'] = 'STOP_LOSS'
                        tp_sl_orders.append(sl_order)
                        stop_loss_order_id = str(sl_order['orderId'])
                        logger.info(f"Created SL order at {sl_price_float} for {trading_pair} with amount {position_size} and order ID: {stop_loss_order_id}")
                    else:
                        logger.error(f"Failed to create SL order: {sl_order}")
                except Exception as e:
                    logger.error(f"Error creating SL order at {stop_loss}: {e}")

            return tp_sl_orders, stop_loss_order_id

        except Exception as e:
            logger.error(f"Error in _create_separate_tp_sl_orders for {trading_pair}: {e}")
            return tp_sl_orders, stop_loss_order_id

    async def update_tp_sl_orders(self, trading_pair: str, position_type: str,
                                new_take_profits: Optional[List[float]] = None,
                                new_stop_loss: Optional[float] = None) -> Tuple[bool, List[Dict]]:
        """
        Update TP/SL orders by canceling existing ones and creating new ones.
        This follows Binance Futures API requirements where TP/SL orders cannot be updated directly.
        """
        try:
            # 1. Cancel existing TP/SL orders for the symbol
            logger.info(f"Canceling existing TP/SL orders for {trading_pair}")
            cancel_result = await self.binance_exchange.cancel_all_futures_orders(trading_pair)

            if not cancel_result:
                logger.warning(f"Failed to cancel existing orders for {trading_pair}")

            # 2. Get current position size
            positions = await self.binance_exchange.get_position_risk(symbol=trading_pair)
            position_size = 0.0

            for position in positions:
                if position.get('symbol') == trading_pair:
                    position_size = abs(float(position.get('positionAmt', 0)))
                    break

            if position_size == 0:
                logger.warning(f"No open position found for {trading_pair}")
                return False, []

            # 3. Create new TP/SL orders
            new_orders, new_stop_loss_order_id = await self._create_tp_sl_orders(
                trading_pair=trading_pair,
                position_type=position_type,
                position_size=position_size,
                take_profits=new_take_profits,
                stop_loss=new_stop_loss
            )

            if new_orders:
                logger.info(f"Successfully updated TP/SL orders for {trading_pair}: {len(new_orders)} orders")
                result = {'orders': new_orders}
                if new_stop_loss_order_id:
                    result['stop_loss_order_id'] = new_stop_loss_order_id
                return True, result
            else:
                logger.warning(f"No new TP/SL orders created for {trading_pair}")
                return False, []

        except Exception as e:
            logger.error(f"Error updating TP/SL orders for {trading_pair}: {e}")
            return False, []

    async def cancel_tp_sl_orders(self, trading_pair: str, active_trade: Dict = None) -> bool:
        """
        Cancel TP/SL orders for a specific symbol using stored order IDs.
        """
        try:
            cancelled_count = 0
            
            # If we have an active trade with stored order IDs, use those
            if active_trade:
                # Cancel stop loss order if we have its ID
                stop_loss_order_id = active_trade.get('stop_loss_order_id')
                if stop_loss_order_id:
                    try:
                        logger.info(f"Cancelling stop loss order {stop_loss_order_id} for {trading_pair}")
                        success, _ = await self.binance_exchange.cancel_futures_order(trading_pair, stop_loss_order_id)
                        if success:
                            cancelled_count += 1
                            logger.info(f"Successfully cancelled stop loss order {stop_loss_order_id}")
                        else:
                            logger.warning(f"Failed to cancel stop loss order {stop_loss_order_id} - may not exist")
                    except Exception as e:
                        logger.warning(f"Error cancelling stop loss order {stop_loss_order_id}: {e}")
                
                # Cancel take profit orders if we have their IDs
                binance_response = active_trade.get('binance_response')
                if isinstance(binance_response, str):
                    import json
                    try:
                        binance_response = json.loads(binance_response)
                    except Exception:
                        binance_response = {}
                
                tp_sl_orders = binance_response.get('tp_sl_orders', [])
                for tp_sl_order in tp_sl_orders:
                    if isinstance(tp_sl_order, dict) and 'orderId' in tp_sl_order:
                        order_id = tp_sl_order['orderId']
                        order_type = tp_sl_order.get('order_type', 'UNKNOWN')
                        try:
                            logger.info(f"Cancelling {order_type} order {order_id} for {trading_pair}")
                            success, _ = await self.binance_exchange.cancel_futures_order(trading_pair, order_id)
                            if success:
                                cancelled_count += 1
                                logger.info(f"Successfully cancelled {order_type} order {order_id}")
                            else:
                                logger.warning(f"Failed to cancel {order_type} order {order_id} - may not exist")
                        except Exception as e:
                            logger.warning(f"Error cancelling {order_type} order {order_id}: {e}")
            
            # Fallback: if no active_trade provided or no stored order IDs, try to find and cancel TP/SL orders
            if cancelled_count == 0:
                logger.info(f"No stored order IDs found, attempting to find and cancel TP/SL orders for {trading_pair}")
                open_orders = await self.binance_exchange.get_all_open_futures_orders()
                
                for order in open_orders:
                    if (order['symbol'] == trading_pair and 
                        order['type'] in ['STOP_MARKET', 'STOP', 'TAKE_PROFIT_MARKET', 'TAKE_PROFIT'] and
                        order.get('reduceOnly', False)):
                        try:
                            logger.info(f"Cancelling TP/SL order {order['orderId']} ({order['type']}) for {trading_pair}")
                            success, _ = await self.binance_exchange.cancel_futures_order(trading_pair, order['orderId'])
                            if success:
                                cancelled_count += 1
                                logger.info(f"Successfully cancelled TP/SL order {order['orderId']}")
                            else:
                                logger.warning(f"Failed to cancel TP/SL order {order['orderId']}")
                        except Exception as e:
                            logger.error(f"Error cancelling TP/SL order {order['orderId']}: {e}")
            
            logger.info(f"Successfully cancelled {cancelled_count} TP/SL orders for {trading_pair}")
            return cancelled_count > 0
            
        except Exception as e:
            logger.error(f"Error canceling TP/SL orders for {trading_pair}: {e}")
            return False

    async def cancel_order(self, active_trade: Dict) -> Tuple[bool, Dict]:
        """
        Cancels an open order associated with a trade.
        """
        try:
            parsed_signal = self._parse_parsed_signal(active_trade.get("parsed_signal"))
            coin_symbol = parsed_signal.get("coin_symbol")
            order_id = active_trade.get("exchange_order_id")

            if not coin_symbol or not order_id:
                return False, {"error": f"Missing coin_symbol or order_id for trade {active_trade.get('id')}"}

            logger.info(f"Attempting to cancel order {order_id} for {coin_symbol}")

            trading_pair = self.binance_exchange.get_futures_trading_pair(coin_symbol)
            success, response = await self.binance_exchange.cancel_futures_order(trading_pair, order_id)

            if success:
                logger.info(f"Successfully cancelled order {order_id} for {coin_symbol}")
                return True, response
            else:
                logger.error(f"Failed to cancel order {order_id} for {coin_symbol}. Reason: {response}")
                return False, response

        except Exception as e:
            logger.error(f"Error cancelling order: {e}", exc_info=True)
            return False, {"error": f"Order cancellation failed: {str(e)}"}

    async def is_position_open(self, coin_symbol: str, position_side: str = 'BOTH') -> bool:
        """Check if a position is open for the given symbol and side on Binance Futures."""
        if not coin_symbol:
            logger.error("coin_symbol is required for is_position_open")
            return False
        try:
            trading_pair = self.binance_exchange.get_futures_trading_pair(coin_symbol)
            pos_info = await self.binance_exchange.client.futures_position_information(symbol=trading_pair)  # type: ignore
            for pos in pos_info:
                if pos['positionSide'] == position_side and float(pos['positionAmt']) != 0:
                    logger.info(f"Position is open for {coin_symbol} side {position_side}: {pos['positionAmt']}")
                    return True
            logger.info(f"No open position for {coin_symbol} side {position_side}")
            return False
        except Exception as e:
            logger.error(f"Error checking position status for {coin_symbol}: {e}")
            return False

    async def process_trade_update(self, trade_id: int, action: str, details: Dict[str, Any]) -> Tuple[bool, Dict[str, Any]]:
        """
        Process updates for an existing trade, like taking profit, moving stop loss, or partial close.
        """
        active_trade = await self.db_manager.get_trade_by_id(trade_id)
        if not active_trade:
            logger.error(f"Could not find an active trade for ID {trade_id} to process update.")
            return False, {"error": "Active trade not found"}

        # Parse position size and order info
        position_size = float(active_trade.get('position_size') or 0.0)
        binance_response = self._safe_parse_binance_response(active_trade.get('binance_response'))
        exchange_order_id = (active_trade.get('exchange_order_id') or (binance_response.get('orderId') if binance_response else None))
        stop_loss_order_id = (active_trade.get('stop_loss_order_id') or ((binance_response.get('stop_loss_order_details') or {}).get('orderId') if binance_response else None))
        parsed_signal = self._parse_parsed_signal(active_trade.get('parsed_signal'))
        coin_symbol = parsed_signal.get('coin_symbol') or active_trade.get('coin_symbol')
        position_type = parsed_signal.get('position_type') or active_trade.get('signal_type')
        entry_price = active_trade.get('entry_price')
        if not coin_symbol or not position_type:
            logger.error(f"Missing coin_symbol or position_type for trade {trade_id}")
            return False, {"error": f"Missing coin_symbol or position_type for trade {trade_id}"}
        trading_pair = self.binance_exchange.get_futures_trading_pair(coin_symbol)

        # Check if position is open before acting
        is_open = await self.is_position_open(coin_symbol)
        if not is_open:
            logger.warning(f"Position for {coin_symbol} is already closed. No action taken.")
            return False, {"error": f"Position for {coin_symbol} is already closed."}

        # Partial close logic
        close_pct = details.get('close_percentage', 100.0)
        if close_pct < 100.0:
            amount_to_close = position_size * (close_pct / 100.0)
            logger.info(f"Partial close: closing {close_pct}% of position ({amount_to_close} {coin_symbol})")
        else:
            amount_to_close = position_size
            logger.info(f"Full close: closing 100% of position ({amount_to_close} {coin_symbol})")

        # Multiple TP logic
        if action.startswith('take_profit_'):
            tp_idx = int(action.split('_')[-1])
            tp_price = details.get('tp_price')
            if not tp_price:
                logger.error(f"No TP price provided for TP{tp_idx}")
                return False, {"error": f"No TP price provided for TP{tp_idx}"}
            logger.info(f"Placing TP{tp_idx} for {coin_symbol} at {tp_price} for {amount_to_close}")
            # Place a LIMIT order at tp_price for amount_to_close, reduceOnly
            tp_side = 'SELL' if position_type and position_type.upper() == 'LONG' else 'BUY'
            tp_order = await self.binance_exchange.create_futures_order(
                pair=trading_pair,
                side=tp_side,
                order_type_market='LIMIT',
                amount=amount_to_close,
                price=tp_price,
                reduce_only=True
            )
            if tp_order and 'orderId' in tp_order:
                logger.info(f"TP{tp_idx} order placed: {tp_order['orderId']}")
                return True, tp_order
            else:
                logger.error(f"Failed to place TP{tp_idx} order: {tp_order}")
                return False, {"error": f"Failed to place TP{tp_idx} order", "response": tp_order}

        # Standard close (market)
        if action in ['take_profit', 'stop_loss_hit', 'position_closed']:
            logger.info(f"Closing position for {coin_symbol} at market. Reason: {action}")
            close_side = 'SELL' if position_type and position_type.upper() == 'LONG' else 'BUY'
            close_order = await self.binance_exchange.create_futures_order(
                pair=trading_pair,
                side=close_side,
                order_type_market='MARKET',
                amount=amount_to_close,
                reduce_only=True
            )
            if close_order and 'orderId' in close_order:
                logger.info(f"Position closed: {close_order['orderId']}")
                return True, close_order
            else:
                logger.error(f"Failed to close position: {close_order}")
                return False, {"error": "Failed to close position", "response": close_order}

        # Stop loss update
        if action == 'stop_loss_update':
            new_stop_price = details.get('stop_price')
            if new_stop_price == 'BE':
                new_stop_price = entry_price
            if not isinstance(new_stop_price, (float, int)) or new_stop_price is None or new_stop_price <= 0:
                logger.error(f"Invalid new stop price for update: {new_stop_price}")
                return False, {"error": f"Invalid new stop price for update: {new_stop_price}"}
            logger.info(f"Updating stop loss for {coin_symbol} to {new_stop_price}")
            
            # Try to use position-based TP/SL first (appears in TP/SL column)
            try:
                if self.binance_exchange.client:
                    # Set position-based stop loss
                    response = await self.binance_exchange.client.futures_change_position_tpsl_mode(
                        symbol=trading_pair,
                        dualSidePosition='false',
                        stopLossPrice=f"{new_stop_price}"
                    )
                    
                    if response and response.get('status') == 'OK':
                        logger.info(f"Successfully updated position-based stop loss to {new_stop_price} for {trading_pair}")
                        
                        # Create mock response for consistency
                        mock_response = {
                            'orderId': f"pos_sl_{trading_pair}_{int(time.time())}",
                            'symbol': trading_pair,
                            'status': 'NEW',
                            'type': 'STOP_MARKET',
                            'side': 'SELL' if position_type and position_type.upper() == 'LONG' else 'BUY',
                            'price': f"{new_stop_price}",
                            'origQty': str(position_size)
                        }
                        return True, mock_response
                    else:
                        logger.warning(f"Failed to set position-based stop loss: {response}")
                else:
                    logger.warning("Binance client not available for position-based TP/SL")
            except Exception as e:
                logger.warning(f"Error setting position-based stop loss: {e}")

            # Fall back to separate stop loss order (appears in Open Orders)
            logger.info(f"Falling back to separate stop loss order for {trading_pair}")
            
            # Cancel old SL order if exists
            if stop_loss_order_id:
                await self.binance_exchange.cancel_futures_order(trading_pair, stop_loss_order_id)
            new_sl_side = 'SELL' if position_type and position_type.upper() == 'LONG' else 'BUY'
            new_sl_order = await self.binance_exchange.create_futures_order(
                pair=trading_pair,
                side=new_sl_side,
                order_type_market='STOP_MARKET',
                stop_price=new_stop_price,
                amount=position_size,
                reduce_only=True
            )
            if new_sl_order and 'orderId' in new_sl_order:
                logger.info(f"Stop loss updated: {new_sl_order['orderId']}")
                return True, new_sl_order
            else:
                logger.error(f"Failed to update stop loss: {new_sl_order}")
                return False, {"error": "Failed to update stop loss", "response": new_sl_order}

        logger.error(f"Unknown action: {action}")
        return False, {"error": f"Unknown action: {action}"}

    async def close_position_at_market(self, active_trade: Dict, reason: str = "manual_close", close_percentage: float = 100.0) -> Tuple[bool, Dict]:
        """
        Closes a percentage of an open futures position at the current market price.
        """
        try:
            parsed_signal = self._parse_parsed_signal(active_trade.get("parsed_signal"))
            coin_symbol = parsed_signal.get("coin_symbol")
            position_type = parsed_signal.get("position_type", "SPOT").upper()
            position_size = float(active_trade.get("position_size") or 0.0)

            if position_size <= 0:
                initial_response = active_trade.get("binance_response")
                if isinstance(initial_response, dict):
                    position_size = float(initial_response.get('origQty') or 0.0)

            if not coin_symbol or position_size <= 0:
                return False, {"error": f"Invalid trade data for closing position. Symbol: {coin_symbol}, Size: {position_size}"}

            amount_to_close = position_size * (close_percentage / 100.0)
            trading_pair = self.binance_exchange.get_futures_trading_pair(coin_symbol)
            is_futures = position_type in ['LONG', 'SHORT']

            # Cancel existing TP/SL orders before closing position
            if is_futures:
                if close_percentage >= 100.0:
                    # Full close - cancel all TP/SL orders
                    logger.info(f"Cancelling all TP/SL orders for {trading_pair} before full close")
                    await self.cancel_tp_sl_orders(trading_pair, active_trade)
                else:
                    # Partial close - only cancel specific orders if needed
                    # For now, we'll keep TP/SL orders active for partial closes
                    # but we should update them with the new position size
                    logger.info(f"Partial close ({close_percentage}%) - keeping TP/SL orders active")
                    
                    # TODO: Update TP/SL orders with new position size after partial close
                    # This would require recalculating the remaining position size

            if is_futures:
                close_side = SIDE_SELL if position_type == 'LONG' else SIDE_BUY
                close_order = await self.binance_exchange.create_futures_order(
                    pair=trading_pair,
                    side=close_side,
                    order_type_market=FUTURE_ORDER_TYPE_MARKET,
                    amount=amount_to_close,
                    reduce_only=True  # <-- always use reduce_only for market closes
                )
            else:
                close_order = await self.binance_exchange.create_order(
                    pair=trading_pair,
                    side='sell',
                    order_type_market='MARKET',
                    amount=amount_to_close
                )

            if close_order and 'orderId' in close_order:
                logger.info(f"Successfully placed close order for {coin_symbol}: {close_order}")
                
                # Calculate fill price and executed quantity for PnL calculation
                fill_price = 0.0
                executed_qty = 0.0
                
                if isinstance(close_order, dict):
                    # Try to get fill information from the order response
                    fills = close_order.get('fills', [])
                    if fills:
                        total_qty = sum(float(fill.get('qty', 0)) for fill in fills)
                        total_price = sum(float(fill.get('price', 0)) * float(fill.get('qty', 0)) for fill in fills)
                        if total_qty > 0:
                            fill_price = total_price / total_qty
                            executed_qty = total_qty
                    else:
                        # Fallback to executedQty and avgPrice if available
                        executed_qty = float(close_order.get('executedQty', amount_to_close))
                        fill_price = float(close_order.get('avgPrice', 0))
                
                # Prepare response with fill information
                response_data = {
                    **close_order,
                    'fill_price': fill_price,
                    'executed_qty': executed_qty,
                    'close_percentage': close_percentage,
                    'reason': reason
                }
                
                # Update trade status based on close percentage
                try:
                    trade_id = active_trade.get('id')
                    if trade_id and self.db_manager:
                        if close_percentage >= 100.0:
                            status = "CLOSED"
                        else:
                            status = "PARTIALLY_CLOSED"
                            
                        await self.db_manager.update_existing_trade(
                            trade_id=trade_id,
                            updates={
                                "status": status,
                                "updated_at": datetime.now().isoformat()
                            }
                        )
                        logger.info(f"Updated trade {trade_id} status to {status}")
                except Exception as e:
                    logger.warning(f"Could not update trade status: {e}")
                
                return True, response_data
            else:
                return False, {"error": f"Failed to place close order. Response: {close_order}"}
        except Exception as e:
            logger.error(f"Error closing position: {e}", exc_info=True)
            return False, {"error": str(e)}

    async def update_stop_loss(self, active_trade: Dict, new_sl_price: float) -> Tuple[bool, Dict]:
        """
        Update stop loss for an active position.
        """
        try:
            parsed_signal = self._parse_parsed_signal(active_trade.get("parsed_signal"))
            coin_symbol = parsed_signal.get("coin_symbol")
            position_type = parsed_signal.get("position_type", "SPOT")
            position_size = float(active_trade.get("position_size") or 0.0)
            old_sl_order_id = active_trade.get("stop_loss_order_id")

            # If position_size is 0, try to get it from Binance
            if position_size <= 0:
                initial_response = active_trade.get("binance_response")
                if isinstance(initial_response, dict):
                    position_size = float(initial_response.get('origQty') or 0.0)
                
                # If still 0, fetch current position from Binance
                if position_size <= 0:
                    trading_pair = self.binance_exchange.get_futures_trading_pair(coin_symbol)
                    positions = await self.binance_exchange.get_position_risk(symbol=trading_pair)
                    
                    for position in positions:
                        if position.get('symbol') == trading_pair:
                            position_size = abs(float(position.get('positionAmt', 0)))
                            logger.info(f"Fetched current position size from Binance: {position_size} for {trading_pair}")
                            break

            if not coin_symbol or position_size <= 0:
                return False, {"error": f"Invalid trade data for updating stop loss. Symbol: {coin_symbol}, Size: {position_size}"}

            trading_pair = self.binance_exchange.get_futures_trading_pair(coin_symbol)

            # Check if stop loss would immediately trigger
            current_price = await self.binance_exchange.get_futures_mark_price(trading_pair)
            if current_price:
                # For LONG positions: SL should be BELOW current price to avoid immediate trigger
                # For SHORT positions: SL should be ABOVE current price to avoid immediate trigger
                if position_type.upper() == 'LONG' and new_sl_price >= current_price:
                    logger.warning(f"Stop loss price {new_sl_price} is above current price {current_price}. This might be intentional (e.g., break-even). Proceeding with order creation.")
                elif position_type.upper() == 'SHORT' and new_sl_price <= current_price:
                    logger.warning(f"Stop loss price {new_sl_price} is below current price {current_price}. This might be intentional (e.g., break-even). Proceeding with order creation.")
                logger.info(f"Current price: {current_price}, Stop loss price: {new_sl_price}, Position type: {position_type}")

            # Try to use position-based TP/SL first (appears in TP/SL column)
            try:
                if self.binance_exchange.client:
                    # Set position-based stop loss
                    response = await self.binance_exchange.client.futures_change_position_tpsl_mode(
                        symbol=trading_pair,
                        dualSidePosition='false',
                        stopLossPrice=f"{new_sl_price}"
                    )
                    
                    if response and response.get('status') == 'OK':
                        logger.info(f"Successfully updated position-based stop loss to {new_sl_price} for {trading_pair}")
                        
                        # Create mock response for consistency
                        mock_response = {
                            'orderId': f"pos_sl_{trading_pair}_{int(time.time())}",
                            'symbol': trading_pair,
                            'status': 'NEW',
                            'type': 'STOP_MARKET',
                            'side': SIDE_SELL if position_type.upper() == 'LONG' else SIDE_BUY,
                            'price': f"{new_sl_price}",
                            'origQty': str(position_size),
                            'stop_loss_order_id': f"pos_sl_{trading_pair}_{int(time.time())}"
                        }
                        return True, mock_response
                    else:
                        logger.warning(f"Failed to set position-based stop loss: {response}")
                else:
                    logger.warning("Binance client not available for position-based TP/SL")
            except Exception as e:
                logger.warning(f"Error setting position-based stop loss: {e}")

            # Fall back to separate stop loss order (appears in Open Orders)
            logger.info(f"Falling back to separate stop loss order for {trading_pair}")
            
            # Cancel existing stop loss order before creating new one
            if old_sl_order_id:
                try:
                    logger.info(f"Cancelling existing stop loss order {old_sl_order_id} before creating new one")
                    cancel_result = await self.binance_exchange.cancel_futures_order(trading_pair, old_sl_order_id)
                    if cancel_result:
                        logger.info(f"Successfully cancelled old stop loss order {old_sl_order_id}")
                    else:
                        logger.info(f"Old stop loss order {old_sl_order_id} may not exist (possibly already filled/cancelled) - proceeding with new order")
                except Exception as e:
                    logger.info(f"Could not cancel old stop loss order {old_sl_order_id}: {e} - proceeding with new order anyway")
                    # Continue anyway - the new order might still work
            else:
                logger.info(f"No existing stop loss order ID found - proceeding with new order creation")

            # Create new stop loss order
            new_sl_side = SIDE_SELL if position_type.upper() == 'LONG' else SIDE_BUY
            logger.info(f"Creating new stop loss order: {trading_pair} {new_sl_side} STOP_MARKET {position_size} @ {new_sl_price}")
            logger.info(f"Order parameters: pair={trading_pair}, side={new_sl_side}, type={FUTURE_ORDER_TYPE_STOP_MARKET}, stop_price={new_sl_price}, amount={position_size}, reduce_only=True")
            
            new_sl_order_result = await self.binance_exchange.create_futures_order(
                pair=trading_pair,
                side=new_sl_side,
                order_type_market=FUTURE_ORDER_TYPE_STOP_MARKET,
                stop_price=new_sl_price,
                amount=position_size,  # Use specific amount for partial positions
                reduce_only=True  # This ensures it only reduces the position by the specified amount
            )

            if new_sl_order_result and 'orderId' in new_sl_order_result:
                logger.info(f"Successfully created new stop loss order: {new_sl_order_result['orderId']}")
                # Add the stop loss order ID to the response for database update
                new_sl_order_result['stop_loss_order_id'] = str(new_sl_order_result['orderId'])
                return True, new_sl_order_result
            else:
                error_msg = f"Failed to create new SL order. Response: {new_sl_order_result}"
                logger.error(error_msg)
                return False, {"error": error_msg}
        except Exception as e:
            logger.error(f"Error updating stop loss: {e}", exc_info=True)
            return False, {"error": f"Stop loss update failed: {str(e)}"}

<<<<<<< HEAD
    async def calculate_2_percent_stop_loss(self, coin_symbol: str, position_type: str) -> Optional[float]:
        """
        Calculate a 2% stop loss price from the current market price.
        
        Args:
            coin_symbol: The trading symbol (e.g., 'BTC')
            position_type: The position type ('LONG' or 'SHORT')
            
        Returns:
            The calculated stop loss price or None if calculation fails
        """
        return await self.calculate_percentage_stop_loss(coin_symbol, position_type, 2.0)

    async def calculate_percentage_stop_loss(self, coin_symbol: str, position_type: str, percentage: float) -> Optional[float]:
        """
        Calculate a percentage-based stop loss price from the current market price.
        
        Args:
            coin_symbol: The trading symbol (e.g., 'BTC')
            position_type: The position type ('LONG' or 'SHORT')
            percentage: The percentage for stop loss calculation (e.g., 2.0 for 2%)
            
        Returns:
            The calculated stop loss price or None if calculation fails
        """
        try:
            # Validate percentage input
            if percentage <= 0 or percentage > 50:  # Reasonable range: 0.1% to 50%
                logger.error(f"Invalid stop loss percentage: {percentage}%. Must be between 0.1 and 50.")
                return None
            
            trading_pair = self.binance_exchange.get_futures_trading_pair(coin_symbol)
            current_price = await self.binance_exchange.get_futures_mark_price(trading_pair)
            precision = await self.binance_exchange.get_symbol_precision(trading_pair)
            
            if not current_price:
                logger.error(f"Could not get current price for {trading_pair}")
                return None
            
            # Calculate percentage-based stop loss from current price
            if position_type.upper() == 'LONG':
                stop_loss_price = current_price * (1 - percentage / 100)  # percentage below current price
                logger.info(f"LONG position: Calculated {percentage}% stop loss. Current: {current_price}, SL: {stop_loss_price}")
            elif position_type.upper() == 'SHORT':
                stop_loss_price = current_price * (1 + percentage / 100)  # percentage above current price
                logger.info(f"SHORT position: Calculated {percentage}% stop loss. Current: {current_price}, SL: {stop_loss_price}")
            else:
                logger.error(f"Unknown position type: {position_type}")
                return None
            rounded_stop_loss_price = round(stop_loss_price,precision )  
            return rounded_stop_loss_price
            
        except Exception as e:
            logger.error(f"Error calculating {percentage}% stop loss for {coin_symbol}: {e}")
            return None
=======
    async def create_pending_tp_sl_orders(self, trade_data: Dict) -> Tuple[bool, List[Dict]]:
        """
        Create TP/SL orders for a LIMIT order that has been filled.
        This method is called when a LIMIT order status changes to FILLED.
        """
        try:
            # Check if there are pending TP/SL parameters
            binance_response = self._safe_parse_binance_response(trade_data.get('binance_response'))
            pending_tp_sl = binance_response.get('pending_tp_sl') if binance_response else None
            if not pending_tp_sl:
                logger.info("No pending TP/SL parameters found for trade")
                return True, []

            # Extract parameters
            trading_pair = pending_tp_sl.get('trading_pair')
            position_type = pending_tp_sl.get('position_type')
            position_size = float(pending_tp_sl.get('position_size', 0))
            take_profits = pending_tp_sl.get('take_profits')
            stop_loss = pending_tp_sl.get('stop_loss')

            if not trading_pair or not position_type or position_size <= 0:
                logger.error(f"Invalid pending TP/SL parameters: {pending_tp_sl}")
                return False, []

            logger.info(f"Creating TP/SL orders for filled LIMIT order: {trading_pair}")

            # Create TP/SL orders
            tp_sl_orders = await self._create_tp_sl_orders(
                trading_pair=trading_pair,
                position_type=position_type,
                position_size=position_size,
                take_profits=take_profits,
                stop_loss=stop_loss
            )

            if tp_sl_orders:
                logger.info(f"Successfully created {len(tp_sl_orders)} TP/SL orders for {trading_pair}")
                return True, tp_sl_orders
            else:
                logger.warning(f"No TP/SL orders were created for {trading_pair}")
                return True, []

        except Exception as e:
            logger.error(f"Error creating pending TP/SL orders: {e}", exc_info=True)
            return False, []
>>>>>>> b9083f80

    async def close(self):
        """Close all exchange connections."""
        await self.binance_exchange.close_client()
        logger.info("TradingEngine connections closed.")<|MERGE_RESOLUTION|>--- conflicted
+++ resolved
@@ -1103,7 +1103,6 @@
             logger.error(f"Error updating stop loss: {e}", exc_info=True)
             return False, {"error": f"Stop loss update failed: {str(e)}"}
 
-<<<<<<< HEAD
     async def calculate_2_percent_stop_loss(self, coin_symbol: str, position_type: str) -> Optional[float]:
         """
         Calculate a 2% stop loss price from the current market price.
@@ -1159,53 +1158,6 @@
         except Exception as e:
             logger.error(f"Error calculating {percentage}% stop loss for {coin_symbol}: {e}")
             return None
-=======
-    async def create_pending_tp_sl_orders(self, trade_data: Dict) -> Tuple[bool, List[Dict]]:
-        """
-        Create TP/SL orders for a LIMIT order that has been filled.
-        This method is called when a LIMIT order status changes to FILLED.
-        """
-        try:
-            # Check if there are pending TP/SL parameters
-            binance_response = self._safe_parse_binance_response(trade_data.get('binance_response'))
-            pending_tp_sl = binance_response.get('pending_tp_sl') if binance_response else None
-            if not pending_tp_sl:
-                logger.info("No pending TP/SL parameters found for trade")
-                return True, []
-
-            # Extract parameters
-            trading_pair = pending_tp_sl.get('trading_pair')
-            position_type = pending_tp_sl.get('position_type')
-            position_size = float(pending_tp_sl.get('position_size', 0))
-            take_profits = pending_tp_sl.get('take_profits')
-            stop_loss = pending_tp_sl.get('stop_loss')
-
-            if not trading_pair or not position_type or position_size <= 0:
-                logger.error(f"Invalid pending TP/SL parameters: {pending_tp_sl}")
-                return False, []
-
-            logger.info(f"Creating TP/SL orders for filled LIMIT order: {trading_pair}")
-
-            # Create TP/SL orders
-            tp_sl_orders = await self._create_tp_sl_orders(
-                trading_pair=trading_pair,
-                position_type=position_type,
-                position_size=position_size,
-                take_profits=take_profits,
-                stop_loss=stop_loss
-            )
-
-            if tp_sl_orders:
-                logger.info(f"Successfully created {len(tp_sl_orders)} TP/SL orders for {trading_pair}")
-                return True, tp_sl_orders
-            else:
-                logger.warning(f"No TP/SL orders were created for {trading_pair}")
-                return True, []
-
-        except Exception as e:
-            logger.error(f"Error creating pending TP/SL orders: {e}", exc_info=True)
-            return False, []
->>>>>>> b9083f80
 
     async def close(self):
         """Close all exchange connections."""
