import asyncio
import logging
import time
from typing import Any, Dict, List, Optional, Tuple, Union

from discord_bot.database import DatabaseManager
from src.exchange.binance_exchange import BinanceExchange
from src.services.price_service import PriceService

from config import settings as config
import json

logger = logging.getLogger(__name__)

# Constants from binance-python
SIDE_BUY = 'BUY'
SIDE_SELL = 'SELL'
ORDER_TYPE_MARKET = 'MARKET'
ORDER_TYPE_LIMIT = 'LIMIT'
FUTURE_ORDER_TYPE_MARKET = 'MARKET'
FUTURE_ORDER_TYPE_STOP_MARKET = 'STOP_MARKET'

class TradingEngine:
    """
    The core logic for processing signals and executing trades.
    """
    def __init__(self, price_service: PriceService, binance_exchange: BinanceExchange, db_manager: DatabaseManager):
        self.price_service = price_service
        self.binance_exchange = binance_exchange
        self.db_manager = db_manager
        self.trade_cooldowns = {}
        logger.info("TradingEngine initialized.")

    async def process_signal(
        self,
        coin_symbol: str,
        signal_price: float,
        position_type: str,
        order_type: str = "MARKET",
        stop_loss: Optional[Union[float, str]] = None,
        take_profits: Optional[List[float]] = None,
        dca_range: Optional[List[float]] = None,
        client_order_id: Optional[str] = None,
        price_threshold_override: Optional[float] = None,
        quantity_multiplier: Optional[int] = None
    ) -> Tuple[bool, Union[Dict, str]]:
        """
        Processes a CEX (Binance) signal.
        This is the main entry point for executing trades based on alerts.
        """
        logger.info(f"--- Processing CEX Signal for {coin_symbol} ---")

        # Check cooldown
        cooldown_key = f"cex_{coin_symbol}"
        if time.time() - self.trade_cooldowns.get(cooldown_key, 0) < config.TRADE_COOLDOWN:
            reason = f"Trade cooldown active for {coin_symbol}"
            logger.info(reason)
            return False, reason

        # --- Pair Validation and Auto-Switching ---
        is_futures = position_type.upper() in ['LONG', 'SHORT']
        trading_pair = self.binance_exchange.get_futures_trading_pair(coin_symbol)

        # Enhanced symbol validation
        is_supported = await self.binance_exchange.is_futures_symbol_supported(trading_pair)
        if not is_supported:
            logger.error(f"Symbol {trading_pair} not supported or not trading on Binance Futures.")
            return False, f"Symbol {trading_pair} not supported or not trading."

        # Get symbol filters early for validation
        filters = await self.binance_exchange.get_futures_symbol_filters(trading_pair)
        if not filters:
            logger.error(f"Could not retrieve symbol filters for {trading_pair}. Cannot proceed with trade.")
            return False, f"Could not retrieve symbol filters for {trading_pair}"

        # Check if symbol is in TRADING status
        exchange_info = await self.binance_exchange.get_exchange_info()
        if exchange_info:
            symbol_info = next((s for s in exchange_info.get('symbols', []) if s['symbol'] == trading_pair), None)
            if symbol_info and symbol_info.get('status') != 'TRADING':
                logger.error(f"Symbol {trading_pair} is not in TRADING status: {symbol_info.get('status')}")
                return False, f"Symbol {trading_pair} is not in TRADING status"

        # Extract validation parameters
        lot_size_filter = filters.get('LOT_SIZE', {})
        min_qty = float(lot_size_filter.get('minQty', 0))
        max_qty = float(lot_size_filter.get('maxQty', float('inf')))
        min_notional = float(filters.get('MIN_NOTIONAL', {}).get('notional', 0)) if 'MIN_NOTIONAL' in filters else 0

        # --- Get order book for liquidity check (add method if needed) ---
        order_book = None
        if hasattr(self.binance_exchange, 'get_order_book'):
            order_book = await self.binance_exchange.get_order_book(trading_pair)
        # If not implemented, skip this check

        logger.info(f"Processing trade for {trading_pair} ({'Futures' if is_futures else 'Spot'})")
        logger.info(f"Position Type: {position_type}")
        logger.info(f"Signal Price: ${signal_price:.8f}")
        logger.info(f"Order Type: {order_type}")
        if stop_loss:
            logger.info(f"Stop Loss: ${stop_loss}")
        if take_profits:
            logger.info(f"Take Profits: {', '.join([f'${tp:.8f}' for tp in take_profits])}")

        # Get current market price
        current_price = await self.price_service.get_coin_price(coin_symbol)
        if not current_price:
            reason = f"Failed to get price for {coin_symbol}"
            logger.error(reason)
            return False, reason

        # --- Proximity Check for LIMIT Orders ---
        if order_type.upper() == "LIMIT":
            market_price = await self.price_service.get_coin_price(coin_symbol)
            threshold = 0.02  # 2%
            if market_price and abs(signal_price - market_price) / market_price > threshold:
                logger.warning(f"LIMIT order price {signal_price} is too far from market price {market_price} (>{threshold*100}%). Skipping order.")
                return False, {"error": f"Limit price {signal_price} too far from market price {market_price}, order skipped."}

        # --- Order Book Liquidity Check ---
        order_book = None
        if hasattr(self.binance_exchange, 'get_order_book'):
            order_book = await self.binance_exchange.get_order_book(trading_pair)
        if not order_book or not order_book.get('bids') or not order_book.get('asks'):
            logger.warning(f"No order book depth for {trading_pair}. Skipping order.")
            return False, {"error": f"No order book depth for {trading_pair}, order skipped."}

        # --- Calculate Trade Amount ---
        trade_amount = 0.0
        try:
            # Calculate trade amount based on USDT value and current price
            usdt_amount = config.TRADE_AMOUNT
            trade_amount = usdt_amount / current_price
            logger.info(f"Calculated trade amount: {trade_amount} {coin_symbol} (${usdt_amount:.2f} / ${current_price:.8f})")

            # Apply quantity multiplier if specified (for memecoins)
            if quantity_multiplier and quantity_multiplier > 1:
                trade_amount *= quantity_multiplier
                logger.info(f"Applied quantity multiplier {quantity_multiplier}: {trade_amount} {coin_symbol}")

            # Get symbol filters for precision formatting
            symbol_filters = await self.binance_exchange.get_futures_symbol_filters(trading_pair)
            if symbol_filters:
                lot_size_filter = symbol_filters.get('LOT_SIZE', {})
                step_size = lot_size_filter.get('stepSize')

                # Format quantity to proper step size
                if step_size:
                    from decimal import Decimal, ROUND_DOWN
                    step_dec = Decimal(str(step_size))
                    amount_dec = Decimal(str(trade_amount))
                    # Round down to nearest step size
                    formatted_amount = (amount_dec // step_dec) * step_dec
                    trade_amount = float(formatted_amount)
                    logger.info(f"Formatted quantity to step size {step_size}: {trade_amount} {coin_symbol}")

        except Exception as e:
            reason = f"Failed to calculate trade amount: {e}"
            logger.error(reason, exc_info=True)
            return False, reason

        if trade_amount <= 0:
            return False, "Calculated trade amount is zero or negative."

        # --- Enhanced Quantity/Notional Validation ---
        if is_futures:
            # Check quantity bounds with detailed logging
            if trade_amount < min_qty:
                logger.warning(f"Order quantity {trade_amount} below minimum {min_qty} for {trading_pair}. Skipping order.")
                return False, {"error": f"Quantity {trade_amount} below minimum {min_qty} for {trading_pair}, order skipped."}

            if trade_amount > max_qty:
                logger.warning(f"Order quantity {trade_amount} above maximum {max_qty} for {trading_pair}. Skipping order.")
                return False, {"error": f"Quantity {trade_amount} above maximum {max_qty} for {trading_pair}, order skipped."}

            # Check notional value
            notional_value = trade_amount * current_price
            if notional_value < min_notional:
                logger.warning(f"Order notional {notional_value} below minimum {min_notional} for {trading_pair}. Skipping order.")
                return False, {"error": f"Notional {notional_value} below minimum {min_notional} for {trading_pair}, order skipped."}

            logger.info(f"Quantity validation passed for {trading_pair}: {trade_amount} (min: {min_qty}, max: {max_qty}, notional: {notional_value:.2f})")
        else:
            logger.warning(f"Could not get symbol filters for {trading_pair}. Proceeding with order.")

        # --- Position/Leverage Validation ---
        if is_futures:
            try:
                # Get current positions for this symbol
                positions = await self.binance_exchange.get_position_risk(symbol=trading_pair)
                current_position_size = 0.0

                for position in positions:
                    if position.get('symbol') == trading_pair:
                        current_position_size = abs(float(position.get('positionAmt', 0)))
                        break

                # Calculate new total position size
                new_total_size = current_position_size + trade_amount

                # Get account leverage info
                if self.binance_exchange.client:
                    account_info = await self.binance_exchange.client.futures_account()
                    max_leverage = float(account_info.get('maxLeverage', 125)) if account_info else 125  # Default to 125x

                    # Estimate max position size based on leverage and balance
                    total_balance = float(account_info.get('totalWalletBalance', 0)) if account_info else 0
                    max_position_value = total_balance * max_leverage
                    max_position_size = max_position_value / current_price

                    if new_total_size > max_position_size:
                        logger.warning(f"Order would exceed max position size for {trading_pair}. Current: {current_position_size}, New: {new_total_size}, Max: {max_position_size}. Skipping order.")
                        return False, {"error": f"Would exceed max position size for {trading_pair}, order skipped."}

                    logger.info(f"Position validation passed for {trading_pair}. Current: {current_position_size}, New: {new_total_size}, Max: {max_position_size}")
                else:
                    logger.warning("Binance client not available for position validation. Proceeding with order.")

            except Exception as e:
                logger.warning(f"Position validation failed for {trading_pair}: {e}. Proceeding with order.")
                # Continue with order if validation fails (don't block trading)

        # --- End Calculate Trade Amount ---

        # --- Place order and handle partial fills/cancels ---
        order_result = {}
        try:
            if is_futures:
                entry_side = SIDE_BUY if position_type.upper() == 'LONG' else SIDE_SELL

                # Final validation before placing order
                logger.info(f"Placing {order_type} order for {trading_pair}: {entry_side} {trade_amount} @ ${signal_price:.8f}")

                # For MARKET orders, ensure we have a valid quantity
                if order_type.upper() == 'MARKET':
                    # Double-check quantity is within bounds
                    if trade_amount < min_qty:
                        logger.error(f"Final validation failed: quantity {trade_amount} below minimum {min_qty}")
                        return False, {"error": f"Quantity {trade_amount} below minimum {min_qty}"}

                    if trade_amount > max_qty:
                        logger.error(f"Final validation failed: quantity {trade_amount} above maximum {max_qty}")
                        return False, {"error": f"Quantity {trade_amount} above maximum {max_qty}"}

                order_result = await self.binance_exchange.create_futures_order(
                    pair=trading_pair,
                    side=entry_side,
                    order_type_market=order_type,
                    amount=trade_amount,
                    price=signal_price if order_type == 'LIMIT' else None,
                    client_order_id=client_order_id
                )
                # Auto-cancel LIMIT order after timeout if not filled
                if order_type == 'LIMIT' and order_result and 'orderId' in order_result:
                    order_id = order_result['orderId']
                    await asyncio.sleep(10)
                    status = await self.binance_exchange.get_order_status(trading_pair, order_id)
                    if status is None:
                        logger.error(f"Could not get status for order {order_id}")
                        return False, {"error": "Could not get order status"}

                    executed_qty = float(status.get('executedQty', 0))
                    orig_qty = float(status.get('origQty', trade_amount))
                    if status.get('status') == 'NEW':
                        logger.warning(f"LIMIT order {order_id} for {trading_pair} not filled after 10s. Cancelling.")
                        await self.binance_exchange.cancel_futures_order(trading_pair, order_id)
                        logger.info(f"Retrying as MARKET order for {trading_pair}.")
                        order_result = await self.binance_exchange.create_futures_order(
                            pair=trading_pair,
                            side=entry_side,
                            order_type_market='MARKET',
                            amount=trade_amount,
                            client_order_id=client_order_id
                        )
                    elif executed_qty > 0 and executed_qty < orig_qty:
                        logger.info(f"Order {order_id} for {trading_pair} partially filled: {executed_qty}/{orig_qty}")
                        # Update trade status to PARTIALLY_FILLED (add DB update here)
                    elif status.get('status') == 'CANCELED' and executed_qty > 0:
                        logger.info(f"Order {order_id} for {trading_pair} canceled after partial fill: {executed_qty}/{orig_qty}")
                        # Update trade status to PARTIALLY_CANCELED (add DB update here)
            else:
                order_result = await self.binance_exchange.create_order(
                    pair=trading_pair,
                    side=SIDE_BUY,
                    order_type_market=ORDER_TYPE_MARKET,
                    amount=trade_amount
                )
        except Exception as e:
            logger.error(f"Order placement failed for {trading_pair}: {e}", exc_info=True)
            # Optionally send alert here
            if "network" in str(e).lower() or "timeout" in str(e).lower():
                # Update trade status to RETRY_PENDING (add DB update here)
                pass
            return False, {"error": f"Order placement failed: {str(e)}"}

        # --- Log unfilled orders ---
        if order_result and 'orderId' in order_result and float(order_result.get('executedQty', 0)) == 0:
            logger.warning(f"Order {order_result['orderId']} for {trading_pair} was not filled. Details: {order_result}")
            # Optionally send alert here

        # Check price difference threshold
        threshold = price_threshold_override if price_threshold_override is not None else config.PRICE_THRESHOLD

        # Use dynamic thresholds based on coin type
        memecoin_symbols = ['PEPE', 'BONK', 'DOGE', 'SHIB', 'FLOKI', 'PENGU', 'H', 'TOSHI', 'TURBO', 'MOG', 'FARTCOIN', 'PUMP', 'PUMPFUN']
        low_liquidity_symbols = ['ICNT', 'SPX', 'SYRUP', 'VIC', 'SPEC', 'HAEDAL', 'ZORA', 'CUDI', 'BERA', 'ALU', 'INIT', 'XLM', 'ADA', 'REZ', 'SEI', 'VIRTUAL', 'ES', 'HBAR', 'ONDO', 'LAUNCHCOIN', 'PNUT', 'MAV', 'PLUME']

        if coin_symbol.upper() in memecoin_symbols:
            threshold = max(threshold, config.MEMECOIN_PRICE_THRESHOLD)
            logger.info(f"Using memecoin threshold: {threshold}% for {coin_symbol}")
        elif coin_symbol.upper() in low_liquidity_symbols:
            threshold = max(threshold, config.LOW_LIQUIDITY_PRICE_THRESHOLD)
            logger.info(f"Using low-liquidity threshold: {threshold}% for {coin_symbol}")

        price_diff = abs(current_price - signal_price) / signal_price * 100
        if price_diff > threshold:
            # For high price differences, try using market order instead of rejecting
            if order_type == 'LIMIT':
                logger.warning(f"Price difference high ({price_diff:.2f}%) for {coin_symbol}. Switching to MARKET order.")
                order_type = 'MARKET'
                # Continue with market order instead of rejecting
            else:
                reason = f"Price difference too high: {price_diff:.2f}% (threshold: {threshold}%)"
                logger.warning(reason)
                return False, reason

<<<<<<< HEAD
        # --- Calculate Trade Amount ---
        trade_amount = 0.0
        try:
            # REMOVE: USDT/USDM balance logic
            trade_amount = config.TRADE_AMOUNT / current_price
            logger.info(f"Using fixed trade amount: {trade_amount} {coin_symbol} (${config.TRADE_AMOUNT:.2f})")

            # Apply quantity multiplier if specified (for memecoins)
            if quantity_multiplier and quantity_multiplier > 1:
                trade_amount *= quantity_multiplier
                logger.info(f"Applied quantity multiplier {quantity_multiplier}: {trade_amount} {coin_symbol}")

        except Exception as e:
            reason = f"Failed to calculate trade amount: {e}"
            logger.error(reason, exc_info=True)
            return False, reason

        if trade_amount <= 0:
            return False, "Calculated trade amount is zero or negative."
        # --- End Calculate Trade Amount ---

        #----Calculate trade quantity ----
        quantities = await self.binance_exchange.calculate_min_max_market_order_quantity(f"{coin_symbol}USDT")
        minQuantity = float(quantities['min_quantity'])
        maxQuantity = float(quantities['max_quantity'])
        print(f"Min Quantity: {minQuantity}, Max Quantity: {maxQuantity}")
        trade_amount = max(minQuantity, min(maxQuantity, trade_amount))
=======
>>>>>>> 2e3b1ad7
        order_result = {}
        if is_futures:
            entry_side = SIDE_BUY if position_type.upper() == 'LONG' else SIDE_SELL
            order_result = await self.binance_exchange.create_futures_order(
                pair=trading_pair,
                side=entry_side,
                order_type_market=order_type,
                amount=trade_amount,
                price=signal_price if order_type == 'LIMIT' else None,
                client_order_id=client_order_id
            )

            if order_result and 'orderId' in order_result and stop_loss:
                try:
                    sl_price = float(stop_loss)
                    sl_order_result = await self.binance_exchange.create_futures_order(
                        pair=trading_pair,
                        side=SIDE_SELL if position_type.upper() == 'LONG' else SIDE_BUY,
                        order_type_market=FUTURE_ORDER_TYPE_STOP_MARKET,
                        stop_price=sl_price,
                        amount=order_result.get('origQty', trade_amount) if order_result else trade_amount,
                        reduce_only=True
                    )
                    if sl_order_result and 'orderId' in sl_order_result:
                        logger.info(f"Successfully created stop-loss order: {sl_order_result}")
                        if order_result:
                            order_result['stop_loss_order_details'] = sl_order_result
                    else:
                        logger.error(f"Failed to create stop-loss order: {sl_order_result}. Main trade remains open.")
                except (ValueError, TypeError):
                    logger.warning(f"Could not determine a valid numerical stop loss price from '{stop_loss}'. Skipping SL order creation.")
        else: # Spot
            order_result = await self.binance_exchange.create_order(
                pair=trading_pair,
                side=SIDE_BUY,
                order_type_market=ORDER_TYPE_MARKET,
                amount=trade_amount
            )

        if order_result and 'orderId' in order_result:
            self.trade_cooldowns[cooldown_key] = time.time()
            logger.info(f"CEX trade successful for {coin_symbol}: {order_result}")
            return True, order_result
        else:
            reason = f"CEX trade failed for {coin_symbol}. Response: {order_result}"
            logger.error(reason)
            return False, order_result

    async def cancel_order(self, active_trade: Dict) -> Tuple[bool, Dict]:
        """
        Cancels an open order associated with a trade.
        """
        try:
            coin_symbol = (active_trade.get("parsed_signal") or {}).get("coin_symbol")
            order_id = active_trade.get("exchange_order_id")

            if not coin_symbol or not order_id:
                return False, {"error": f"Missing coin_symbol or order_id for trade {active_trade.get('id')}"}

            logger.info(f"Attempting to cancel order {order_id} for {coin_symbol}")

            trading_pair = self.binance_exchange.get_futures_trading_pair(coin_symbol)
            success, response = await self.binance_exchange.cancel_futures_order(trading_pair, order_id)

            if success:
                logger.info(f"Successfully cancelled order {order_id} for {coin_symbol}")
                return True, response
            else:
                logger.error(f"Failed to cancel order {order_id} for {coin_symbol}. Reason: {response}")
                return False, response

        except Exception as e:
            logger.error(f"Error cancelling order: {e}", exc_info=True)
            return False, {"error": f"Order cancellation failed: {str(e)}"}

    async def is_position_open(self, coin_symbol: str, position_side: str = 'BOTH') -> bool:
        """Check if a position is open for the given symbol and side on Binance Futures."""
        if not coin_symbol:
            logger.error("coin_symbol is required for is_position_open")
            return False
        try:
            trading_pair = self.binance_exchange.get_futures_trading_pair(coin_symbol)
            pos_info = await self.binance_exchange.client.futures_position_information(symbol=trading_pair)  # type: ignore
            for pos in pos_info:
                if pos['positionSide'] == position_side and float(pos['positionAmt']) != 0:
                    logger.info(f"Position is open for {coin_symbol} side {position_side}: {pos['positionAmt']}")
                    return True
            logger.info(f"No open position for {coin_symbol} side {position_side}")
            return False
        except Exception as e:
            logger.error(f"Error checking position status for {coin_symbol}: {e}")
            return False

    async def process_trade_update(self, trade_id: int, action: str, details: Dict[str, Any]) -> Tuple[bool, Dict[str, Any]]:
        """
        Process updates for an existing trade, like taking profit, moving stop loss, or partial close.
        """
        active_trade = await self.db_manager.get_trade_by_id(trade_id)
        if not active_trade:
            logger.error(f"Could not find an active trade for ID {trade_id} to process update.")
            return False, {"error": "Active trade not found"}

        # Parse position size and order info
        position_size = float(active_trade.get('position_size') or 0.0)
        binance_response = active_trade.get('binance_response')
        if isinstance(binance_response, str):
            import json
            try:
                binance_response = json.loads(binance_response)
            except Exception:
                binance_response = {}
        exchange_order_id = (active_trade.get('exchange_order_id') or (binance_response.get('orderId') if binance_response else None))
        stop_loss_order_id = (active_trade.get('stop_loss_order_id') or ((binance_response.get('stop_loss_order_details') or {}).get('orderId') if binance_response else None))
        coin_symbol = ((active_trade.get('parsed_signal') or {}).get('coin_symbol') or active_trade.get('coin_symbol'))
        position_type = ((active_trade.get('parsed_signal') or {}).get('position_type') or active_trade.get('signal_type'))
        entry_price = active_trade.get('entry_price')
        if not coin_symbol or not position_type:
            logger.error(f"Missing coin_symbol or position_type for trade {trade_id}")
            return False, {"error": f"Missing coin_symbol or position_type for trade {trade_id}"}
        trading_pair = self.binance_exchange.get_futures_trading_pair(coin_symbol)

        # Check if position is open before acting
        is_open = await self.is_position_open(coin_symbol)
        if not is_open:
            logger.warning(f"Position for {coin_symbol} is already closed. No action taken.")
            return False, {"error": f"Position for {coin_symbol} is already closed."}

        # Partial close logic
        close_pct = details.get('close_percentage', 100.0)
        if close_pct < 100.0:
            amount_to_close = position_size * (close_pct / 100.0)
            logger.info(f"Partial close: closing {close_pct}% of position ({amount_to_close} {coin_symbol})")
        else:
            amount_to_close = position_size
            logger.info(f"Full close: closing 100% of position ({amount_to_close} {coin_symbol})")

        # Multiple TP logic
        if action.startswith('take_profit_'):
            tp_idx = int(action.split('_')[-1])
            tp_price = details.get('tp_price')
            if not tp_price:
                logger.error(f"No TP price provided for TP{tp_idx}")
                return False, {"error": f"No TP price provided for TP{tp_idx}"}
            logger.info(f"Placing TP{tp_idx} for {coin_symbol} at {tp_price} for {amount_to_close}")
            # Place a LIMIT order at tp_price for amount_to_close, reduceOnly
            tp_side = 'SELL' if position_type and position_type.upper() == 'LONG' else 'BUY'
            tp_order = await self.binance_exchange.create_futures_order(
                pair=trading_pair,
                side=tp_side,
                order_type_market='LIMIT',
                amount=amount_to_close,
                price=tp_price,
                reduce_only=True
            )
            if tp_order and 'orderId' in tp_order:
                logger.info(f"TP{tp_idx} order placed: {tp_order['orderId']}")
                return True, tp_order
            else:
                logger.error(f"Failed to place TP{tp_idx} order: {tp_order}")
                return False, {"error": f"Failed to place TP{tp_idx} order", "response": tp_order}

        # Standard close (market)
        if action in ['take_profit', 'stop_loss_hit', 'position_closed']:
            logger.info(f"Closing position for {coin_symbol} at market. Reason: {action}")
            close_side = 'SELL' if position_type and position_type.upper() == 'LONG' else 'BUY'
            close_order = await self.binance_exchange.create_futures_order(
                pair=trading_pair,
                side=close_side,
                order_type_market='MARKET',
                amount=amount_to_close,
                reduce_only=True
            )
            if close_order and 'orderId' in close_order:
                logger.info(f"Position closed: {close_order['orderId']}")
                return True, close_order
            else:
                logger.error(f"Failed to close position: {close_order}")
                return False, {"error": "Failed to close position", "response": close_order}

        # Stop loss update
        if action == 'stop_loss_update':
            new_stop_price = details.get('stop_price')
            if new_stop_price == 'BE':
                new_stop_price = entry_price
            if not isinstance(new_stop_price, (float, int)) or new_stop_price is None or new_stop_price <= 0:
                logger.error(f"Invalid new stop price for update: {new_stop_price}")
                return False, {"error": f"Invalid new stop price for update: {new_stop_price}"}
            logger.info(f"Updating stop loss for {coin_symbol} to {new_stop_price}")
            # Cancel old SL order if exists
            if stop_loss_order_id:
                await self.binance_exchange.cancel_futures_order(trading_pair, stop_loss_order_id)
            new_sl_side = 'SELL' if position_type and position_type.upper() == 'LONG' else 'BUY'
            new_sl_order = await self.binance_exchange.create_futures_order(
                pair=trading_pair,
                side=new_sl_side,
                order_type_market='STOP_MARKET',
                stop_price=new_stop_price,
                amount=position_size,
                reduce_only=True
            )
            if new_sl_order and 'orderId' in new_sl_order:
                logger.info(f"Stop loss updated: {new_sl_order['orderId']}")
                return True, new_sl_order
            else:
                logger.error(f"Failed to update stop loss: {new_sl_order}")
                return False, {"error": "Failed to update stop loss", "response": new_sl_order}

        logger.error(f"Unknown action: {action}")
        return False, {"error": f"Unknown action: {action}"}

    async def close_position_at_market(self, active_trade: Dict, reason: str = "manual_close", close_percentage: float = 100.0) -> Tuple[bool, Dict]:
        """
        Closes a percentage of an open futures position at the current market price.
        """
        try:
            parsed_signal = active_trade.get("parsed_signal") or {}
            coin_symbol = parsed_signal.get("coin_symbol")
            position_type = parsed_signal.get("position_type", "SPOT").upper()
            position_size = float(active_trade.get("position_size") or 0.0)

            if position_size <= 0:
                initial_response = active_trade.get("binance_response")
                if isinstance(initial_response, dict):
                    position_size = float(initial_response.get('origQty') or 0.0)

            if not coin_symbol or position_size <= 0:
                return False, {"error": f"Invalid trade data for closing position. Symbol: {coin_symbol}, Size: {position_size}"}

            amount_to_close = position_size * (close_percentage / 100.0)
            trading_pair = self.binance_exchange.get_futures_trading_pair(coin_symbol)
            is_futures = position_type in ['LONG', 'SHORT']

            if is_futures:
                close_side = SIDE_SELL if position_type == 'LONG' else SIDE_BUY
                close_order = await self.binance_exchange.create_futures_order(
                    pair=trading_pair,
                    side=close_side,
                    order_type_market=FUTURE_ORDER_TYPE_MARKET,
                    amount=amount_to_close,
                    reduce_only=True  # <-- always use reduce_only for market closes
                )
            else:
                close_order = await self.binance_exchange.create_order(
                    pair=trading_pair,
                    side='sell',
                    order_type_market='MARKET',
                    amount=amount_to_close
                )

            if close_order and 'orderId' in close_order:
                logger.info(f"Successfully placed close order for {coin_symbol}: {close_order}")
                return True, close_order
            else:
                return False, {"error": f"Failed to place close order. Response: {close_order}"}
        except Exception as e:
            logger.error(f"Error closing position: {e}", exc_info=True)
            return False, {"error": str(e)}

    async def update_stop_loss(self, active_trade: Dict, new_sl_price: float) -> Tuple[bool, Dict]:
        """
        Update stop loss for an active position.
        """
        try:
            parsed_signal = active_trade.get("parsed_signal") or {}
            coin_symbol = parsed_signal.get("coin_symbol")
            position_type = parsed_signal.get("position_type", "SPOT")
            position_size = float(active_trade.get("position_size") or 0.0)
            old_sl_order_id = active_trade.get("stop_loss_order_id")

            if position_size <= 0:
                initial_response = active_trade.get("binance_response")
                if isinstance(initial_response, dict):
                    position_size = float(initial_response.get('origQty') or 0.0)

            if not coin_symbol or position_size <= 0:
                return False, {"error": f"Invalid trade data for updating stop loss. Symbol: {coin_symbol}, Size: {position_size}"}

            trading_pair = self.binance_exchange.get_futures_trading_pair(coin_symbol)

            if old_sl_order_id:
                await self.binance_exchange.cancel_futures_order(trading_pair, old_sl_order_id)

            new_sl_side = SIDE_SELL if position_type.upper() == 'LONG' else SIDE_BUY
            new_sl_order_result = await self.binance_exchange.create_futures_order(
                pair=trading_pair,
                side=new_sl_side,
                order_type_market=FUTURE_ORDER_TYPE_STOP_MARKET,
                stop_price=new_sl_price,
                amount=position_size,
                reduce_only=True
            )

            if new_sl_order_result and 'orderId' in new_sl_order_result:
                return True, new_sl_order_result
            else:
                return False, {"error": f"Failed to create new SL order. Response: {new_sl_order_result}"}
        except Exception as e:
            logger.error(f"Error updating stop loss: {e}", exc_info=True)
            return False, {"error": f"Stop loss update failed: {str(e)}"}

    async def close(self):
        """Close all exchange connections."""
        await self.binance_exchange.close_client()
        logger.info("TradingEngine connections closed.")<|MERGE_RESOLUTION|>--- conflicted
+++ resolved
@@ -324,7 +324,6 @@
                 logger.warning(reason)
                 return False, reason
 
-<<<<<<< HEAD
         # --- Calculate Trade Amount ---
         trade_amount = 0.0
         try:
@@ -352,8 +351,7 @@
         maxQuantity = float(quantities['max_quantity'])
         print(f"Min Quantity: {minQuantity}, Max Quantity: {maxQuantity}")
         trade_amount = max(minQuantity, min(maxQuantity, trade_amount))
-=======
->>>>>>> 2e3b1ad7
+
         order_result = {}
         if is_futures:
             entry_side = SIDE_BUY if position_type.upper() == 'LONG' else SIDE_SELL
