"""
WebSocket Manager for DiscordBot integration.
Handles real-time database synchronization with Binance WebSocket events.
"""

import asyncio
import logging
from typing import Optional
from datetime import datetime, timedelta, timezone

import sys
import os
sys.path.insert(0, os.path.join(os.path.dirname(__file__), '..', 'src', 'websocket'))

from binance_websocket_manager import BinanceWebSocketManager
from database_sync_handler import DatabaseSyncHandler
from discord_bot.database import DatabaseManager

logger = logging.getLogger(__name__)

class DiscordBotWebSocketManager:
    """
    WebSocket manager specifically designed for DiscordBot integration.
    Handles real-time database synchronization and provides status monitoring.
    """

    def __init__(self, bot, db_manager: DatabaseManager):
        """
        Initialize WebSocket manager for DiscordBot.

        Args:
            bot: DiscordBot instance
            db_manager: Database manager instance
        """
        self.bot = bot
        self.db_manager = db_manager
        self.ws_manager: Optional[BinanceWebSocketManager] = None
        self.db_sync_handler: Optional[DatabaseSyncHandler] = None
        self.is_running = False
        self.last_sync_time = None
        self.sync_stats = {
            'orders_updated': 0,
            'positions_updated': 0,
            'pnl_updates': 0,
            'errors': 0
        }

        # Initialize WebSocket manager with database sync
        self._initialize_websocket_manager()

    def _initialize_websocket_manager(self):
        """Initialize the Binance WebSocket manager."""
        try:
            # Get credentials from bot
            api_key = self.bot.binance_exchange.api_key
            api_secret = self.bot.binance_exchange.api_secret
            is_testnet = self.bot.binance_exchange.is_testnet

            # Create database sync handler
            self.db_sync_handler = DatabaseSyncHandler(self.db_manager)

            # Create WebSocket manager with database sync
            self.ws_manager = BinanceWebSocketManager(
                api_key=api_key,
                api_secret=api_secret,
                is_testnet=is_testnet,
                db_manager=self.db_manager
            )

            # Register event handlers
            self._register_event_handlers()

            logger.info("WebSocket manager initialized successfully")

        except Exception as e:
            logger.error(f"Failed to initialize WebSocket manager: {e}")
            raise

    def _register_event_handlers(self):
        """Register event handlers for real-time updates."""

        async def handle_execution_report(data):
            """Handle order execution reports."""
            try:
                self.sync_stats['orders_updated'] += 1
                self.last_sync_time = datetime.now(timezone.utc)

                # Extract data for logging
                order_data = data.get('o', {})
                order_id = order_data.get('i', 'Unknown')
                symbol = order_data.get('s', 'Unknown')
                status = order_data.get('X', 'Unknown')
                executed_qty = float(order_data.get('z', 0))
                avg_price = float(order_data.get('ap', 0))
                realized_pnl = float(order_data.get('Y', 0))

                logger.info(f"WebSocket: Order {order_id} ({symbol}) - {status} - Price: {avg_price}")

                # Log important events
                if status == 'FILLED':
                    logger.info(f"WebSocket: ORDER FILLED - {symbol} at {avg_price} - PnL: {realized_pnl}")

<<<<<<< HEAD
                # Use the database sync handler to process the event (ONLY ONCE)
                if self.db_sync_handler:
                    await self.db_sync_handler.handle_execution_report(data)
                else:
                    logger.warning("Database sync handler not available")
=======
                # CRITICAL: Call database sync handler to update database
                if self.ws_manager and self.ws_manager.db_sync_handler:
                    await self.ws_manager.db_sync_handler.handle_execution_report(data)
                    logger.info(f"Database sync called for order {order_id}")
>>>>>>> 8b44dd38

            except Exception as e:
                logger.error(f"Error in execution report handler: {e}")
                self.sync_stats['errors'] += 1

        async def handle_account_position(data):
            """Handle account position updates."""
            try:
                self.sync_stats['positions_updated'] += 1
                self.last_sync_time = datetime.now(timezone.utc)

                logger.info("WebSocket: Account position update received")

                # Log balance changes
                for balance in data.get('B', []):
                    asset = balance.get('a')
                    free = balance.get('f')
                    locked = balance.get('l')
                    if float(free) > 0 or float(locked) > 0:
                        logger.info(f"WebSocket: Balance - {asset}: Free={free}, Locked={locked}")

<<<<<<< HEAD
                # Call the database sync handler if available
                if self.db_sync_handler:
                    await self.db_sync_handler.handle_account_position(data)
=======
                # CRITICAL: Call database sync handler to update database
                if self.ws_manager and self.ws_manager.db_sync_handler:
                    await self.ws_manager.db_sync_handler.handle_account_position(data)
                    logger.info("Database sync called for account position update")
>>>>>>> 8b44dd38

            except Exception as e:
                logger.error(f"Error in account position handler: {e}")
                self.sync_stats['errors'] += 1

        async def handle_ticker(data):
            """Handle market ticker updates."""
            try:
                self.sync_stats['pnl_updates'] += 1

                symbol = data.get('s', 'Unknown')
                price = data.get('c', 'Unknown')

                # Log every 100th ticker to avoid spam
                if self.sync_stats['pnl_updates'] % 100 == 0:
                    logger.info(f"WebSocket: Ticker update #{self.sync_stats['pnl_updates']} - {symbol}: {price}")

<<<<<<< HEAD
                # Call the database sync handler if available
                if self.db_sync_handler:
                    await self.db_sync_handler.handle_ticker(data)
=======
                # CRITICAL: Call database sync handler to update database
                if self.ws_manager and self.ws_manager.db_sync_handler:
                    await self.ws_manager.db_sync_handler.handle_ticker(data)
>>>>>>> 8b44dd38

            except Exception as e:
                logger.error(f"Error in ticker handler: {e}")
                self.sync_stats['errors'] += 1

        async def handle_connection(data):
            """Handle connection events."""
            stream_type = data.get('type', 'unknown')
            logger.info(f"WebSocket: Connected to {stream_type} stream")

        async def handle_disconnection(data):
            """Handle disconnection events."""
            stream_type = data.get('type', 'unknown')
            logger.warning(f"WebSocket: Disconnected from {stream_type} stream")

        async def handle_error(data):
            """Handle error events."""
            error_msg = data.get('error', 'Unknown error')
            logger.error(f"WebSocket Error: {error_msg}")
            self.sync_stats['errors'] += 1

        # Register handlers
        if self.ws_manager:
            self.ws_manager.add_event_handler('ORDER_TRADE_UPDATE', handle_execution_report)
            self.ws_manager.add_event_handler('ACCOUNT_UPDATE', handle_account_position)
            self.ws_manager.add_event_handler('ticker', handle_ticker)
            self.ws_manager.add_event_handler('connection', handle_connection)
            self.ws_manager.add_event_handler('disconnection', handle_disconnection)
            self.ws_manager.add_event_handler('error', handle_error)

    async def start(self):
        """Start the WebSocket manager."""
        try:
            if not self.ws_manager:
                logger.error("WebSocket manager not initialized")
                return False

            logger.info("Starting WebSocket manager for DiscordBot...")
            await self.ws_manager.start()
            self.is_running = True
            self.last_sync_time = datetime.now(timezone.utc)

            logger.info("WebSocket manager started successfully")
            return True

        except Exception as e:
            logger.error(f"Failed to start WebSocket manager: {e}")
            return False

    async def stop(self):
        """Stop the WebSocket manager."""
        try:
            if self.ws_manager:
                logger.info("Stopping WebSocket manager...")
                await self.ws_manager.stop()
                self.is_running = False
                logger.info("WebSocket manager stopped successfully")

        except Exception as e:
            logger.error(f"Error stopping WebSocket manager: {e}")

    def get_status(self) -> dict:
        """Get WebSocket manager status."""
        if not self.ws_manager:
            return {
                'running': False,
                'initialized': False,
                'error': 'WebSocket manager not initialized'
            }

        ws_status = self.ws_manager.get_connection_status()

        return {
            'running': self.is_running,
            'initialized': True,
            'last_sync_time': self.last_sync_time.isoformat() if self.last_sync_time else None,
            'sync_stats': self.sync_stats.copy(),
            'websocket_status': ws_status
        }

    def reset_stats(self):
        """Reset sync statistics."""
        self.sync_stats = {
            'orders_updated': 0,
            'positions_updated': 0,
            'pnl_updates': 0,
            'errors': 0
        }
        logger.info("WebSocket sync statistics reset")

    async def health_check(self) -> bool:
        """Perform health check on WebSocket connection."""
        try:
            if not self.ws_manager:
                return False

            status = self.ws_manager.get_connection_status()

            # Check if both streams are connected
            user_data_connected = status.get('user_data_connected', False)
            market_data_connected = status.get('market_data_connected', False)

            if user_data_connected and market_data_connected:
                logger.debug("WebSocket health check: OK")
                return True
            else:
                logger.warning(f"WebSocket health check: FAILED - User data: {user_data_connected}, Market data: {market_data_connected}")
                return False

        except Exception as e:
            logger.error(f"WebSocket health check error: {e}")
            return False<|MERGE_RESOLUTION|>--- conflicted
+++ resolved
@@ -100,18 +100,10 @@
                 if status == 'FILLED':
                     logger.info(f"WebSocket: ORDER FILLED - {symbol} at {avg_price} - PnL: {realized_pnl}")
 
-<<<<<<< HEAD
-                # Use the database sync handler to process the event (ONLY ONCE)
-                if self.db_sync_handler:
-                    await self.db_sync_handler.handle_execution_report(data)
-                else:
-                    logger.warning("Database sync handler not available")
-=======
                 # CRITICAL: Call database sync handler to update database
                 if self.ws_manager and self.ws_manager.db_sync_handler:
                     await self.ws_manager.db_sync_handler.handle_execution_report(data)
                     logger.info(f"Database sync called for order {order_id}")
->>>>>>> 8b44dd38
 
             except Exception as e:
                 logger.error(f"Error in execution report handler: {e}")
@@ -133,16 +125,10 @@
                     if float(free) > 0 or float(locked) > 0:
                         logger.info(f"WebSocket: Balance - {asset}: Free={free}, Locked={locked}")
 
-<<<<<<< HEAD
-                # Call the database sync handler if available
-                if self.db_sync_handler:
-                    await self.db_sync_handler.handle_account_position(data)
-=======
                 # CRITICAL: Call database sync handler to update database
                 if self.ws_manager and self.ws_manager.db_sync_handler:
                     await self.ws_manager.db_sync_handler.handle_account_position(data)
                     logger.info("Database sync called for account position update")
->>>>>>> 8b44dd38
 
             except Exception as e:
                 logger.error(f"Error in account position handler: {e}")
@@ -160,15 +146,9 @@
                 if self.sync_stats['pnl_updates'] % 100 == 0:
                     logger.info(f"WebSocket: Ticker update #{self.sync_stats['pnl_updates']} - {symbol}: {price}")
 
-<<<<<<< HEAD
-                # Call the database sync handler if available
-                if self.db_sync_handler:
-                    await self.db_sync_handler.handle_ticker(data)
-=======
                 # CRITICAL: Call database sync handler to update database
                 if self.ws_manager and self.ws_manager.db_sync_handler:
                     await self.ws_manager.db_sync_handler.handle_ticker(data)
->>>>>>> 8b44dd38
 
             except Exception as e:
                 logger.error(f"Error in ticker handler: {e}")
