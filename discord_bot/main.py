--- conflicted
+++ resolved
@@ -21,6 +21,7 @@
 from scripts.maintenance.cleanup_scripts.backfill_pnl_and_exit_prices import BinancePnLBackfiller
 from scripts.maintenance.cleanup_scripts.backfill_coin_symbols import backfill_coin_symbols
 from scripts.maintenance.cleanup_scripts.cleanup_orphaned_orders import OrphanedOrdersCleanup
+from scripts.maintenance.migration_scripts.backfill_from_historical_trades import HistoricalTradeBackfillManager
 from scripts.maintenance.migration_scripts.backfill_from_historical_trades import HistoricalTradeBackfillManager
 
 # Configure logging for the Discord service using centralized config
@@ -489,11 +490,6 @@
             if inserted_count > 0:
                 logger.info(f"[Scheduler] Transaction history: {inserted_count} records inserted")
             else:
-<<<<<<< HEAD
-                logger.debug("[Scheduler] No new transactions inserted (duplicates filtered)")
-        else:
-            logger.debug(f"[Scheduler] Transaction history error: {result.get('message', 'Unknown error')}")
-=======
                 logger.info(f"[Scheduler] Transaction history: {total_inserted} inserted, {total_skipped} skipped")
         else:
             # Don't treat "no income records found" as an error - this is normal
@@ -501,7 +497,6 @@
                 logger.info(f"[Scheduler] Transaction history: {result.get('message', 'No new income records')}")
             else:
                 logger.error(f"[Scheduler] Transaction history autofill failed: {result.get('message', 'Unknown error')}")
->>>>>>> a4f96d06
 
     except Exception as e:
         logger.debug(f"[Scheduler] Transaction history error: {e}")
