import uvicorn
from fastapi import FastAPI
import logging
import sys
import os
import asyncio
import time
from contextlib import asynccontextmanager
from datetime import datetime

# Add parent directory to path for imports
sys.path.insert(0, os.path.join(os.path.dirname(__file__), '..'))

from discord_bot.discord_endpoint import router as discord_router
from discord_bot.utils.trade_retry_utils import (
    initialize_clients,
    sync_trade_statuses_with_binance,
)

# Configure logging for the Discord service
logging.basicConfig(
    level=logging.INFO,
    format='%(asctime)s - %(name)s - %(levelname)s - [DiscordSvc] - %(message)s',
    handlers=[
        logging.StreamHandler()
        # You could also add a FileHandler here for persistence
    ]
)

logger = logging.getLogger(__name__)


@asynccontextmanager
async def lifespan(app: FastAPI):
    # Startup
    logger.info("🚀 Starting Discord Bot Service...")

    bot = None
    try:
        bot, supabase = initialize_clients()
        if bot and supabase:
            logger.info("✅ Clients initialized successfully")

            # Start WebSocket real-time sync
            try:
                await bot.start_websocket_sync()
                logger.info("✅ WebSocket sync started")
            except Exception as e:
                logger.error(f"❌ Failed to start WebSocket sync: {e}")

            # Run initial price backfill on startup
            try:
                logger.info("🔄 Running initial price backfill on startup...")
                await backfill_missing_prices(bot, supabase)
                logger.info("✅ Initial price backfill completed")
            except Exception as e:
                logger.error(f"❌ Failed to run initial price backfill: {e}")

            # Start traditional sync scheduler (reduced frequency)
            try:
                scheduler_task = asyncio.create_task(trade_retry_scheduler())
                logger.info("✅ Scheduler task created")
            except Exception as e:
                logger.error(f"❌ Failed to create scheduler task: {e}")

            logger.info("✅ Discord Bot Service started with WebSocket real-time sync and scheduler")
        else:
            logger.error("❌ Failed to initialize Discord Bot Service - clients not available")
    except Exception as e:
        logger.error(f"❌ Failed to initialize Discord Bot Service: {e}")

    yield

    # Shutdown
    logger.info("🛑 Shutting down Discord Bot Service...")
    try:
        if bot:
            await bot.close()
            logger.info("✅ Bot closed successfully")
    except Exception as e:
        logger.error(f"❌ Error closing bot: {e}")

    logger.info("🛑 Discord Bot Service stopped")


def create_app() -> FastAPI:
    """Create and configure the FastAPI application for the Discord service."""
    app = FastAPI(title="Rubicon Trading Bot - Discord Service", lifespan=lifespan)

    app.include_router(discord_router, prefix="/api/v1", tags=["discord"])

    @app.get("/")
    async def root():
        return {"message": "Discord Bot Service is running"}

    @app.get("/websocket/status")
    async def websocket_status():
        """Get WebSocket real-time sync status."""
        bot, supabase = initialize_clients()
        if bot:
            status = bot.get_websocket_status()
            return {
                "service": "Discord Bot",
                "websocket_status": status,
                "message": "WebSocket real-time sync status"
            }
        else:
            return {
                "service": "Discord Bot",
                "error": "Bot not initialized",
                "message": "Unable to get WebSocket status"
            }

    @app.post("/scheduler/test-transaction-history")
    async def test_transaction_history():
        """Manually trigger transaction history autofill for testing."""
        try:
            bot, supabase = initialize_clients()
            if not bot or not supabase:
                return {"error": "Failed to initialize clients"}

            await auto_fill_transaction_history(bot, supabase)
            return {"message": "Transaction history autofill completed"}
        except Exception as e:
            return {"error": f"Failed to run transaction history autofill: {e}"}

    @app.post("/scheduler/test-daily-sync")
    async def test_daily_sync():
        """Manually trigger daily sync for testing."""
        try:
            bot, supabase = initialize_clients()
            if not bot or not supabase:
                return {"error": "Failed to initialize clients"}

            await sync_trade_statuses_with_binance(bot, supabase)
            return {"message": "Daily sync completed"}
        except Exception as e:
            return {"error": f"Failed to run daily sync: {e}"}

    @app.get("/scheduler/status")
    async def scheduler_status():
        """Get scheduler status and next run times."""
        current_time = time.time()

        # Calculate next run times
        daily_interval = 24 * 60 * 60
        transaction_interval = 1 * 60 * 60
        pnl_interval = 1 * 60 * 60
        price_interval = 1 * 60 * 60
        weekly_interval = 7 * 24 * 60 * 60

        return {
            "scheduler": "Discord Bot Scheduler",
            "status": "Running",
            "intervals": {
                "daily_sync": f"{daily_interval/3600:.1f} hours",
                "transaction_history": f"{transaction_interval/3600:.1f} hours",
<<<<<<< HEAD
                "pnl_backfill": f"{pnl_interval/3600:.1f} hours",
                "price_backfill": f"{price_interval/3600:.1f} hours",
=======
>>>>>>> c290c4ec
                "weekly_backfill": f"{weekly_interval/3600:.1f} hours"
            },
            "current_time": datetime.fromtimestamp(current_time).isoformat(),
            "endpoints": {
                "test_transaction": "/scheduler/test-transaction-history",
                "test_daily_sync": "/scheduler/test-daily-sync"
            }
        }

    return app

async def trade_retry_scheduler():
    """Centralized scheduler for all maintenance tasks and auto-scripts."""
    logger.info("[Scheduler] Initializing trade retry scheduler...")

    try:
        bot, supabase = initialize_clients()
        if not bot or not supabase:
            logger.error("Failed to initialize clients for trade retry scheduler.")
            return
    except Exception as e:
        logger.error(f"Failed to initialize clients for scheduler: {e}")
        return

    # Initialize task timers
    last_daily_sync = 0
    last_transaction_sync = 0
    last_pnl_backfill = 0
    last_price_backfill = 0
    last_weekly_backfill = 0

    # Task intervals (in seconds)
    DAILY_SYNC_INTERVAL = 24 * 60 * 60  # 24 hours
    TRANSACTION_SYNC_INTERVAL = 1 * 60 * 60  # 1 hour
    PNL_BACKFILL_INTERVAL = 1 * 60 * 60  # 1 hour
    PRICE_BACKFILL_INTERVAL = 1 * 60 * 60  # 1 hour
    WEEKLY_BACKFILL_INTERVAL = 7 * 24 * 60 * 60  # 7 days

    logger.info("[Scheduler] ✅ Scheduler running - monitoring for tasks")

    while True:
        try:
            current_time = time.time()
            tasks_run = 0

            # Daily sync tasks (every 24 hours)
            if current_time - last_daily_sync >= DAILY_SYNC_INTERVAL:
                logger.info("[Scheduler] Running daily sync tasks...")
                try:
                    await sync_trade_statuses_with_binance(bot, supabase)
                    last_daily_sync = current_time
                    logger.info("[Scheduler] Daily sync completed successfully")
                    tasks_run += 1
                except Exception as e:
                    logger.error(f"[Scheduler] Error in daily sync: {e}")

            # Transaction history autofill (every 1 minute)
            if current_time - last_transaction_sync >= TRANSACTION_SYNC_INTERVAL:
                logger.info("[Scheduler] Running transaction history autofill...")
                try:
                    await auto_fill_transaction_history(bot, supabase)
                    last_transaction_sync = current_time
                    logger.info("[Scheduler] Transaction history autofill completed successfully")
                    tasks_run += 1
                except Exception as e:
                    logger.error(f"[Scheduler] Error in transaction history autofill: {e}")

            # PnL backfill (every 1 hour)
            if current_time - last_pnl_backfill >= PNL_BACKFILL_INTERVAL:
                logger.info("[Scheduler] Running PnL backfill...")
                try:
                    await backfill_pnl_data(bot, supabase)
                    last_pnl_backfill = current_time
                    logger.info("[Scheduler] PnL backfill completed successfully")
                    tasks_run += 1
                except Exception as e:
                    logger.error(f"[Scheduler] Error in PnL backfill: {e}")

            # Price backfill (every 1 hour)
            if current_time - last_price_backfill >= PRICE_BACKFILL_INTERVAL:
                logger.info("[Scheduler] Running price backfill...")
                try:
                    await backfill_missing_prices(bot, supabase)
                    last_price_backfill = current_time
                    logger.info("[Scheduler] Price backfill completed successfully")
                    tasks_run += 1
                except Exception as e:
                    logger.error(f"[Scheduler] Error in price backfill: {e}")

            # Weekly historical backfill (every 7 days)
            if current_time - last_weekly_backfill >= WEEKLY_BACKFILL_INTERVAL:
                logger.info("[Scheduler] Running weekly historical backfill...")
                try:
                    await weekly_historical_backfill(bot, supabase)
                    last_weekly_backfill = current_time
                    logger.info("[Scheduler] Weekly historical backfill completed successfully")
                    tasks_run += 1
                except Exception as e:
                    logger.error(f"[Scheduler] Error in weekly historical backfill: {e}")

            # Sleep for 1 second to prevent CPU overload while maintaining responsiveness
            await asyncio.sleep(1)  # 1 second sleep to prevent CPU overload

        except Exception as e:
            logger.error(f"Error in trade retry scheduler: {e}")
            await asyncio.sleep(1)  # Wait 1 second before retrying

async def check_api_permissions(bot):
    """Check if API key has proper permissions for futures trading"""
    try:
        # Try to get account info to test API permissions
        account_info = await bot.binance_exchange.client.futures_account()
        if account_info:
            logger.info("API permissions check passed")
            return True
        else:
            logger.error("API permissions check failed - no account info returned")
            return False
    except Exception as e:
        logger.error(f"API permissions check failed: {e}")
        return False


async def auto_fill_transaction_history(bot, supabase):
    """Auto-fill transaction history from Binance income endpoint."""
    try:
        from scripts.manual_transaction_history_fill import TransactionHistoryFiller
        from discord_bot.database import DatabaseManager

        filler = TransactionHistoryFiller()
        filler.bot = bot  # Use the existing bot instance
        filler.db_manager = DatabaseManager(supabase)  # Use the existing supabase instance

        # No need to filter symbols - we'll fetch ALL income data from Binance
        logger.info("[Scheduler] Auto-filling transaction history for all symbols")

        # Use the last sync time approach to avoid duplicates - fetch ALL income data
        result = await filler.fill_transaction_history_manual(
            symbol="",  # Empty symbol fetches ALL income data
            days=1,  # Last 24 hours (will be overridden by last sync time if data exists)
            income_type="",
            batch_size=100
        )

        if result.get('success'):
            total_inserted = result.get('inserted', 0)
            total_skipped = result.get('skipped', 0)
            if total_inserted > 0:
                logger.info(f"[Scheduler] Transaction history: {total_inserted} new records inserted")
            else:
                logger.debug(f"[Scheduler] Transaction history: {total_inserted} inserted, {total_skipped} skipped")
        else:
            # Don't treat "no income records found" as an error - this is normal
            if "No income records found" in result.get('message', ''):
                logger.debug(f"[Scheduler] Transaction history: {result.get('message', 'No new income records')}")
            else:
                logger.error(f"[Scheduler] Transaction history autofill failed: {result.get('message', 'Unknown error')}")

    except Exception as e:
        logger.error(f"[Scheduler] Error in transaction history autofill: {e}")


async def backfill_pnl_data(bot, supabase):
    """Backfill PnL and net PnL data for closed trades."""
    try:
        from discord_bot.utils.trade_retry_utils import backfill_trades_from_binance_history
        
        logger.info("[Scheduler] Starting PnL backfill for closed trades...")
        
        # Backfill PnL data for last 7 days (more recent, faster processing)
        await backfill_trades_from_binance_history(bot, supabase, days=7)
        
        logger.info("[Scheduler] PnL backfill completed")

    except Exception as e:
        logger.error(f"[Scheduler] Error in PnL backfill: {e}")


async def weekly_historical_backfill(bot, supabase):
    """Weekly historical data backfill for comprehensive data sync."""
    try:
        logger.info("[Scheduler] Starting weekly historical backfill...")

        # This can include various historical data backfill tasks
        # For now, we'll just log that it's running
        # You can add specific backfill logic here as needed

        logger.info("[Scheduler] Weekly historical backfill completed")

    except Exception as e:
        logger.error(f"[Scheduler] Error in weekly_historical_backfill: {e}")


async def backfill_missing_prices(bot, supabase):
    """Backfill missing Binance entry and exit prices for recent trades."""
    try:
        from scripts.backfill_from_historical_trades import HistoricalTradeBackfillManager
        
        logger.info("[Scheduler] Starting price backfill for recent trades...")
        
        # Create backfill manager with existing clients
        backfill_manager = HistoricalTradeBackfillManager()
        backfill_manager.binance_exchange = bot.binance_exchange  # Use existing exchange instance
        backfill_manager.db_manager = bot.db_manager  # Use existing database manager
        
        # Backfill prices for last 24 hours (recent trades that might have missed WebSocket updates)
        await backfill_manager.backfill_from_historical_data(days=1)
        
        logger.info("[Scheduler] Price backfill completed")

    except Exception as e:
        logger.error(f"[Scheduler] Error in price backfill: {e}")


app = create_app()

if __name__ == "__main__":
    logger.info("🚀 Starting Discord Bot Service...")
    uvicorn.run(app, host="127.0.0.1", port=8001)<|MERGE_RESOLUTION|>--- conflicted
+++ resolved
@@ -155,11 +155,8 @@
             "intervals": {
                 "daily_sync": f"{daily_interval/3600:.1f} hours",
                 "transaction_history": f"{transaction_interval/3600:.1f} hours",
-<<<<<<< HEAD
                 "pnl_backfill": f"{pnl_interval/3600:.1f} hours",
                 "price_backfill": f"{price_interval/3600:.1f} hours",
-=======
->>>>>>> c290c4ec
                 "weekly_backfill": f"{weekly_interval/3600:.1f} hours"
             },
             "current_time": datetime.fromtimestamp(current_time).isoformat(),
