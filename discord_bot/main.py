--- conflicted
+++ resolved
@@ -534,9 +534,6 @@
         logger.error(f"[Scheduler] Error in weekly_historical_backfill: {e}")
 
 
-<<<<<<< HEAD
-# Removed old backfill_missing_prices function - now using advanced backfill directly
-=======
 async def backfill_missing_prices(bot, supabase):
     """Backfill missing Binance entry and exit prices for recent trades."""
     try:
@@ -561,7 +558,6 @@
 
     except Exception as e:
         logger.error(f"[Scheduler] Error in price backfill: {e}")
->>>>>>> 494c86b5
 
 
 app = create_app()
