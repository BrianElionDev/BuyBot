--- conflicted
+++ resolved
@@ -479,43 +479,22 @@
     try:
         logger.info("[Scheduler] Starting price backfill for recent trades...")
 
-        recent_trades = await bot.db_manager.get_trades_by_status("OPEN", limit=50)
-
-<<<<<<< HEAD
-        if recent_trades:
-            updated_count = 0
-            for trade in recent_trades:
-                try:
-                    if trade.get('coin_symbol'):
-                        current_price = await bot.price_service.get_coin_price(trade['coin_symbol'])
-                        if current_price:
-                            if not trade.get('binance_entry_price') and trade.get('entry_price'):
-                                await bot.db_manager.update_trade_with_original_response(
-                                    trade['id'],
-                                    {'binance_entry_price': current_price}
-                                )
-                                updated_count += 1
-                except Exception as e:
-                    logger.debug(f"Could not update price for trade {trade.get('id')}: {e}")
-                    continue
-=======
+        # Create backfill manager with existing clients
+        backfill_manager = HistoricalTradeBackfillManager()
+        backfill_manager.binance_exchange = bot.binance_exchange  # Use existing exchange instance
+        backfill_manager.db_manager = bot.db_manager  # Use existing database manager
+
         # Backfill prices for last 7 days (recent trades that might have missed WebSocket updates)
         # Phase 1: Fill missing prices only
         await backfill_manager.backfill_from_historical_data(days=7, update_existing=False)
-        
+
         # Phase 2: Update existing prices for better accuracy (every 2 hours for better accuracy)
         from datetime import datetime
         current_hour = datetime.now().hour
         if current_hour % 2 == 0:  # Run every 2 hours (0, 2, 4, 6, 8, 10, 12, 14, 16, 18, 20, 22)
             await backfill_manager.backfill_from_historical_data(days=7, update_existing=True)
->>>>>>> e6a26064
-
-            if updated_count > 0:
-                logger.info(f"[Scheduler] Price backfill: {updated_count} trades updated")
-            else:
-                logger.info("[Scheduler] Price backfill: No trades needed updating")
-        else:
-            logger.info("[Scheduler] Price backfill: No recent trades found")
+
+        logger.info("[Scheduler] Price backfill completed")
 
     except Exception as e:
         logger.error(f"[Scheduler] Error in price backfill: {e}")
