--- conflicted
+++ resolved
@@ -1,4 +1,5 @@
 import asyncio
+from datetime import datetime, timezone
 from datetime import datetime, timezone
 import logging
 import re
@@ -380,490 +381,7 @@
                 logger.warning(f"Duplicate alert detected: {signal.content}")
                 return {"status": "skipped", "message": "Duplicate alert"}
 
-<<<<<<< HEAD
             # Route the follow-up signal to the appropriate exchange
-=======
-            # The 'trade' field in the update signal refers to the discord_id of the original trade
-            trade_row = await self.db_manager.find_trade_by_discord_id(signal.trade)
-            if not trade_row:
-                error_msg = f"No original trade found for discord_id: {signal.trade}"
-                logger.error(error_msg)
-                return {"status": "error", "message": error_msg}
-
-            # --- SKIP follow-up if original trade is FAILED or UNFILLED ---
-            if trade_row.get('order_status') in ('REJECTED', 'CANCELED', 'EXPIRED') or trade_row.get('status') == 'NONE':
-                logger.warning(f"Skipping follow-up: original trade {trade_row['id']} has order_status={trade_row.get('order_status')} and position_status={trade_row.get('status')}")
-                # Update alert to reflect no open position
-                alert_updates = {
-                    "parsed_alert": {
-                        "original_content": signal.content,
-                        "processed_at": datetime.now(timezone.utc).strftime("%Y-%m-%dT%H:%M:%S.%fZ"),
-                        "original_trade_id": trade_row['id'],
-                        "coin_symbol": self._parse_parsed_signal(trade_row.get('parsed_signal')).get('coin_symbol'),
-                        "trader": signal.trader,
-                        "note": "Skipped: original trade is FAILED or UNFILLED. No open position to update."
-                    },
-                    "binance_response": None,
-                    "status": "SKIPPED"
-                }
-                trade_val = getattr(signal, 'trade', None)
-                if not isinstance(trade_val, str):
-                    trade_val = None
-                await self.db_manager.update_alert_by_discord_id_or_trade(
-                    discord_id=signal.discord_id,
-                    trade=trade_val,
-                    updates=alert_updates
-                )
-                return {"status": "skipped", "message": "No open position to update (original trade is FAILED or UNFILLED)"}
-
-            # Parse the alert content to determine action(s)
-            parsed_action = self.parse_alert_content(signal.content, trade_row)
-
-            # Ensure parsed_action is not None
-            if parsed_action is None:
-                error_msg = f"Failed to parse alert content: {signal.content}"
-                logger.error(error_msg)
-                return {"status": "error", "message": error_msg}
-
-            # Handle multiple actions
-            if parsed_action.get("multiple_actions"):
-                logger.info(f"Processing multiple actions: {len(parsed_action['actions'])} actions")
-
-                trade_updates = {}
-                all_actions_successful = True
-
-                for i, action in enumerate(parsed_action['actions']):
-                    logger.info(f"Executing action {i+1}/{len(parsed_action['actions'])}: {action['action_type']}")
-
-                    # Execute each action using the existing logic
-                    action_successful, binance_response_log = await self._execute_single_action(action, trade_row, signal)
-
-                    if not action_successful:
-                        logger.error(f"Action {i+1} failed: {action['action_type']}")
-                        all_actions_successful = False
-                        break
-                    else:
-                        # Merge trade updates from each action
-                        if binance_response_log and isinstance(binance_response_log, dict):
-                            if 'trade_updates' in binance_response_log:
-                                trade_updates.update(binance_response_log['trade_updates'])
-
-                action_successful = all_actions_successful
-                action_type = "multiple_actions"
-
-                if action_successful:
-                    return {"status": "success", "message": f"Processed {len(parsed_action['actions'])} actions successfully"}
-                else:
-                    return {"status": "error", "message": f"Failed to process all {len(parsed_action['actions'])} actions"}
-            else:
-                # Execute single action (existing logic)
-                trade_updates = {}
-                action_type = parsed_action["action_type"]
-                action_successful = False # Flag to track if the engine action succeeded
-
-            # Determine what trading action to take based on the parsed action
-            if action_type == "stop_loss_hit" or action_type == "position_closed":
-                logger.info(f"Processing '{action_type}' for trade {trade_row['id']}. Closing position.")
-                action_successful, binance_response_log = await self.trading_engine.close_position_at_market(trade_row, reason=action_type)
-                if action_successful:
-                    trade_updates["status"] = "CLOSED"
-
-                    # Set closed_at timestamp when trade is closed via alert
-                    from discord_bot.utils.timestamp_manager import ensure_closed_at
-                    await ensure_closed_at(self.supabase, trade_row['id'])
-                    logger.info(f"✅ Set closed_at timestamp for trade {trade_row['id']} via alert closure")
-
-                    # Ensure coin_symbol is stored in database
-                    if not trade_row.get('coin_symbol') and parsed_action.get('coin_symbol'):
-                        trade_updates["coin_symbol"] = parsed_action.get('coin_symbol')
-                        logger.info(f"Updated coin_symbol to {parsed_action.get('coin_symbol')} for trade {trade_row['id']}")
-
-                    # --- Fetch binance_exit_price from Binance ---
-                    coin_symbol_exit = self._parse_parsed_signal(trade_row.get('parsed_signal')).get('coin_symbol')
-                    if coin_symbol_exit and isinstance(coin_symbol_exit, str):
-                        try:
-                            from src.services.price_service import PriceService
-                            price_service = PriceService()
-                            binance_exit_price = await price_service.get_coin_price(coin_symbol_exit)
-                            if binance_exit_price is not None:
-                                trade_updates["binance_exit_price"] = float(binance_exit_price)
-                                logger.info(f"Fetched binance_exit_price for {coin_symbol_exit}: {binance_exit_price}")
-                        except Exception as e:
-                            logger.warning(f"Could not fetch binance_exit_price: {e}")
-
-            elif action_type == "take_profit_1":
-                logger.info(f"Processing TP1 for trade {trade_row['id']}. Closing 50% of position.")
-                action_successful, binance_response_log = await self.trading_engine.close_position_at_market(trade_row, reason="take_profit_1", close_percentage=50.0)
-                if action_successful:
-                    trade_updates["status"] = "PARTIALLY_CLOSED"
-
-                    # Update position_size in database - remaining 50%
-                    current_position_size = float(trade_row.get('position_size', 0.0))
-                    new_position_size = current_position_size * 0.5  # 50% remaining
-                    trade_updates["position_size"] = new_position_size
-                    logger.info(f"Updated position_size from {current_position_size} to {new_position_size} after TP1")
-
-            elif action_type == "tp1_and_sl_to_be":
-                logger.info(f"Processing TP1 + SL to BE for trade {trade_row['id']}. Closing 50% and moving SL to break-even.")
-
-                # Step 1: Close 50% of position (TP1)
-                action_successful, binance_response_log = await self.trading_engine.close_position_at_market(trade_row, reason="take_profit_1", close_percentage=50.0)
-                if action_successful:
-                    trade_updates["status"] = "PARTIALLY_CLOSED"
-
-                    # Update position_size in database - remaining 50%
-                    current_position_size = float(trade_row.get('position_size', 0.0))
-                    new_position_size = current_position_size * 0.5  # 50% remaining
-                    trade_updates["position_size"] = new_position_size
-                    logger.info(f"Updated position_size from {current_position_size} to {new_position_size} after TP1")
-
-                    # Step 2: Move stop loss to break-even for remaining position
-                    try:
-                        coin_symbol = self._parse_parsed_signal(trade_row.get('parsed_signal')).get('coin_symbol')
-                        if coin_symbol:
-                            trading_pair = f"{coin_symbol}USDT"
-                            positions = await self.binance_exchange.get_futures_position_information()
-
-                            # Find the specific position
-                            position = None
-                            for pos in positions:
-                                if pos['symbol'] == trading_pair and float(pos['positionAmt']) != 0:
-                                    position = pos
-                                    break
-
-                            if position:
-                                # Use the entry price from Binance position data as break-even
-                                entry_price = float(position['entryPrice'])
-                                new_sl_price = round(entry_price, 2)
-
-                                logger.info(f"Moving SL to break-even at {new_sl_price} for remaining position ({new_position_size})")
-
-                                # Update stop loss to break-even with the new position size
-                                # First, update the trade row with new position size for the SL update
-                                trade_row['position_size'] = new_position_size
-
-                                sl_update_successful, sl_response = await self.trading_engine.update_stop_loss(trade_row, new_sl_price)
-                                if sl_update_successful:
-                                    logger.info(f"Successfully moved SL to break-even for trade {trade_row['id']}")
-                                    # Store the new SL order ID in trade updates
-                                    if isinstance(sl_response, dict) and 'orderId' in sl_response:
-                                        trade_updates['stop_loss_order_id'] = str(sl_response['orderId'])
-                                else:
-                                    logger.warning(f"Failed to move SL to break-even: {sl_response}")
-                            else:
-                                logger.warning(f"Could not find position for {trading_pair} to move SL to break-even")
-                        else:
-                            logger.warning(f"Could not determine coin symbol for SL update on trade {trade_row['id']}")
-                    except Exception as e:
-                        logger.error(f"Error moving SL to break-even: {str(e)}")
-
-            elif action_type == "take_profit_2":
-                logger.info(f"Processing TP2 for trade {trade_row['id']}. Closing remaining position.")
-                action_successful, binance_response_log = await self.trading_engine.close_position_at_market(trade_row, reason="take_profit_2", close_percentage=100.0)
-                if action_successful:
-                    trade_updates["status"] = "CLOSED"
-
-                    # Set closed_at timestamp when trade is fully closed via TP2
-                    from discord_bot.utils.timestamp_manager import ensure_closed_at
-                    await ensure_closed_at(self.supabase, trade_row['id'])
-                    logger.info(f"✅ Set closed_at timestamp for trade {trade_row['id']} via TP2 closure")
-
-                    # Update position_size to 0 since position is fully closed
-                    trade_updates["position_size"] = 0.0
-                    logger.info(f"Updated position_size to 0.0 after TP2 (fully closed)")
-
-                    # --- Fetch binance_exit_price from Binance ---
-                    coin_symbol_exit = self._parse_parsed_signal(trade_row.get('parsed_signal')).get('coin_symbol')
-                    if coin_symbol_exit and isinstance(coin_symbol_exit, str):
-                        try:
-                            from src.services.price_service import PriceService
-                            price_service = PriceService()
-                            binance_exit_price = await price_service.get_coin_price(coin_symbol_exit)
-                            if binance_exit_price is not None:
-                                trade_updates["binance_exit_price"] = float(binance_exit_price)
-                                logger.info(f"Fetched binance_exit_price for {coin_symbol_exit}: {binance_exit_price}")
-                        except Exception as e:
-                            logger.warning(f"Could not fetch binance_exit_price: {e}")
-
-            elif action_type == "stop_loss_update":
-                logger.info(f"Processing stop loss update for trade {trade_row['id']}")
-                new_sl_price = 0.0
-
-                # Check for "BE" (Break Even) signal
-                if parsed_action.get("stop_loss") == "BE" or "be" in signal.content.lower():
-                    # Get the actual position data from Binance for accurate break-even calculation
-                    try:
-                        coin_symbol = self._parse_parsed_signal(trade_row.get('parsed_signal')).get('coin_symbol')
-                        if coin_symbol:
-                            trading_pair = f"{coin_symbol}USDT"
-                            positions = await self.binance_exchange.get_futures_position_information()
-
-                            # Find the specific position
-                            position = None
-                            for pos in positions:
-                                if pos['symbol'] == trading_pair and float(pos['positionAmt']) != 0:
-                                    position = pos
-                                    break
-
-                            if position:
-                                # Use the entry price from Binance position data as break-even
-                                entry_price = float(position['entryPrice'])
-                                new_sl_price = entry_price
-
-                                # Round to 2 decimal places for precision
-                                new_sl_price = round(new_sl_price, 2)
-
-                                logger.info(f"Determined break-even price as {new_sl_price} (using entry price directly)")
-                            else:
-                                # Fallback to database entry price
-                                original_entry_price = trade_row.get('entry_price')
-                                if original_entry_price:
-                                    # Use entry price directly as break-even
-                                    new_sl_price = float(original_entry_price)
-
-                                    # Round to 2 decimal places for precision
-                                    new_sl_price = round(new_sl_price, 2)
-
-                                    logger.info(f"Determined break-even price as {new_sl_price} from database entry price.")
-                                else:
-                                    logger.error(f"Could not determine entry price for BE stop loss on trade {trade_row['id']}")
-                        else:
-                            logger.error(f"Could not determine coin symbol for BE stop loss on trade {trade_row['id']}")
-                    except Exception as e:
-                        logger.warning(f"Could not fetch position data from Binance: {e}. Using database entry price.")
-                        # Fallback to database entry price
-                        original_entry_price = trade_row.get('entry_price')
-                        if original_entry_price:
-                            # Use entry price directly as break-even
-                            new_sl_price = float(original_entry_price)
-
-                            # Round to 2 decimal places for precision
-                            new_sl_price = round(new_sl_price, 2)
-
-                            logger.info(f"Determined break-even price as {new_sl_price} from database entry price.")
-                        else:
-                            logger.error(f"Could not determine entry price for BE stop loss on trade {trade_row['id']}")
-                else:
-                    # Get the new price from the parsed data if available
-                    new_sl_price = float(parsed_action.get("stop_loss", 0.0))
-                print(f"New SL price determined from parsed action: {new_sl_price}")
-                if new_sl_price > 0:
-                    action_successful, binance_response_log = await self.trading_engine.update_stop_loss(trade_row, new_sl_price)
-                    if action_successful and isinstance(binance_response_log, dict):
-                        # The response from a successful SL update contains the new order details
-                        trade_updates['stop_loss_order_id'] = str(binance_response_log.get('orderId', ''))
-                else:
-                    logger.warning(f"Could not determine a valid new stop loss price for trade {trade_row['id']}")
-            elif action_type == "cancelled_stoploss_order_and_create_new":
-                logger.info(f"Processing stop loss update for trade {trade_row['id']}")
-
-                try:
-                    coin_symbol = self._parse_parsed_signal(trade_row.get('parsed_signal')).get('coin_symbol')
-                    position_type = trade_row.get('signal_type', 'UNKNOWN')
-                    if not coin_symbol:
-                        logger.error(f"Could not determine coin symbol for trade {trade_row['id']}")
-                        return {"status": "error", "message": "Could not determine coin symbol for stop loss update."}
-
-                    stop_loss_percentage = parsed_action.get('stop_loss_percentage', 2.0)
-                    if stop_loss_percentage <= 0 or stop_loss_percentage > 50:
-                        logger.error(f"Invalid stop loss percentage: {stop_loss_percentage}%. Must be between 0.1 and 50.")
-                        return {"status": "error", "message": f"Invalid stop loss percentage: {stop_loss_percentage}%. Must be between 0.1 and 50."}
-
-                    new_sl_price = await self.trading_engine.calculate_percentage_stop_loss(coin_symbol, position_type, stop_loss_percentage)
-                    print(f"New SL price determined from percentage: {new_sl_price}")
-                    if not new_sl_price:
-                        logger.error(f"Could not calculate {stop_loss_percentage}% stop loss for {coin_symbol}")
-                        return {"status": "error", "message": f"Could not calculate {stop_loss_percentage}% stop loss for {coin_symbol}"}
-                    if new_sl_price > 0:
-                        action_successful, binance_response_log = await self.trading_engine.update_stop_loss(trade_row, new_sl_price)
-                        if action_successful and isinstance(binance_response_log, dict):
-                            trade_updates['stop_loss_order_id'] = str(binance_response_log.get('orderId', ''))
-                        else:
-                            logger.warning(f"Stop loss update failed for trade {trade_row['id']}. Binance response: {binance_response_log}")
-                    else:
-                        logger.warning(f"Could not determine a valid new stop loss price for trade {trade_row['id']}. new_sl_price was {new_sl_price}")
-                except Exception as e:
-                    logger.error(f"An error occurred while updating stop loss for trade {trade_row['id']}: {e}")
-            elif action_type == "take_profit_taken_hit":
-                logger.info(f"Processing take profit taken hit for trade {trade_row['id']} - creating new TP and moving SL to entry")
-
-                try:
-                    coin_symbol = self._parse_parsed_signal(trade_row.get('parsed_signal')).get('coin_symbol')
-                    position_type = trade_row.get('signal_type', 'UNKNOWN')
-                    if not coin_symbol:
-                        logger.error(f"Could not determine coin symbol for trade {trade_row['id']}")
-                        return {"status": "error", "message": "Could not determine coin symbol for take profit taken hit."}
-
-                    trading_pair = f"{coin_symbol}USDT"
-                    positions = await self.binance_exchange.get_position_risk(symbol=trading_pair)
-                    current_position_size = 0.0
-                    for position in positions:
-                        if position.get('symbol') == trading_pair and float(position.get('positionAmt', 0)) != 0:
-                            current_position_size = abs(float(position.get('positionAmt', 0)))
-                            break
-
-                    if current_position_size <= 0:
-                        logger.warning(f"No open position found for {trading_pair} - position may have been fully closed")
-                        return {"status": "warning", "message": f"No open position found for {trading_pair}"}
-
-                    logger.info(f"Current position size for {trading_pair}: {current_position_size}")
-
-                    # Step 2: Get current market price
-                    current_price = await self.binance_exchange.get_futures_mark_price(trading_pair)
-                    if not current_price or current_price <= 0:
-                        logger.error(f"Could not get current price for {trading_pair}")
-                        return {"status": "error", "message": f"Could not get current price for {trading_pair}"}
-
-                    logger.info(f"Current price for {trading_pair}: {current_price}")
-
-                    # Step 3: Calculate new TP price (3% away from current price)
-                    if position_type.upper() == 'LONG':
-                        new_tp_price = current_price * 1.03  # 3% above current price
-                    else:  # SHORT
-                        new_tp_price = current_price * 0.97  # 3% below current price
-
-                    logger.info(f"New TP price calculated: {new_tp_price} (3% {'above' if position_type.upper() == 'LONG' else 'below'} current price)")
-
-                                         # Step 4: Get entry price for break-even stop loss
-                    entry_price = float(self._parse_parsed_signal(trade_row.get('parsed_signal')).get('entry_prices', [0.0])[0])
-                    if entry_price <= 0:
-                         logger.error(f"Could not determine entry price for trade {trade_row['id']}")
-                         return {"status": "error", "message": f"Could not determine entry price for trade {trade_row['id']}"}
-
-                    logger.info(f"Entry price for break-even SL: {entry_price}")
-
-                    # Step 5: Cancel existing TP/SL orders
-                    logger.info(f"Canceling existing TP/SL orders for {trading_pair}")
-                    await self.trading_engine.cancel_tp_sl_orders(trading_pair, trade_row)
-
-                    # Step 6: Create new TP order for remaining position
-                    tp_side = 'SELL' if position_type.upper() == 'LONG' else 'BUY'
-                    new_tp_order = await self.binance_exchange.create_futures_order(
-                        pair=trading_pair,
-                        side=tp_side,
-                        order_type_market='TAKE_PROFIT_MARKET',
-                        amount=current_position_size,
-                        stop_price=new_tp_price,
-                        reduce_only=True
-                    )
-
-                    if not new_tp_order or 'orderId' not in new_tp_order:
-                        logger.error(f"Failed to create new TP order: {new_tp_order}")
-                        return {"status": "error", "message": f"Failed to create new TP order for {trading_pair}"}
-
-                    logger.info(f"Successfully created new TP order: {new_tp_order['orderId']} at {new_tp_price}")
-
-                    # Step 7: Update stop loss to entry (break-even)
-                    action_successful, binance_response_log = await self.trading_engine.update_stop_loss(trade_row, entry_price)
-                    if action_successful and isinstance(binance_response_log, dict):
-                        trade_updates['stop_loss_order_id'] = str(binance_response_log.get('orderId', ''))
-                        logger.info(f"Successfully moved stop loss to entry price: {entry_price}")
-                    else:
-                        logger.warning(f"Stop loss update to entry failed for trade {trade_row['id']}. Binance response: {binance_response_log}")
-
-                    # Step 8: Update trade status and position size
-                    trade_updates["status"] = "PARTIALLY_CLOSED"
-                    trade_updates["position_size"] = current_position_size
-
-                    # Store the new TP order information
-                    if 'tp_sl_orders' not in trade_updates:
-                        trade_updates['tp_sl_orders'] = []
-                    trade_updates['tp_sl_orders'].append({
-                        'orderId': new_tp_order['orderId'],
-                        'order_type': 'TAKE_PROFIT',
-                        'tp_level': 2,  # This is the second TP
-                        'stopPrice': str(new_tp_price),
-                        'symbol': trading_pair,
-                        'amount': str(current_position_size)
-                    })
-
-                    action_successful = True
-                    binance_response_log = {
-                        'message': f'TP taken hit processed - new TP at {new_tp_price}, SL moved to entry {entry_price}',
-                        'new_tp_order': new_tp_order,
-                        'position_size': current_position_size
-                    }
-
-                except Exception as e:
-                    logger.error(f"An error occurred while processing take profit taken hit for trade {trade_row['id']}: {e}")
-                    return {"status": "error", "message": f"Error processing take profit taken hit: {str(e)}"}
-            elif action_type == "limit_order_cancelled":
-                logger.info(f"Processing cancellation for trade {trade_row['id']}")
-                action_successful, binance_response_log = await self.trading_engine.cancel_order(trade_row)
-                await self.trading_engine.cancel_tp_sl_orders(f"{trade_row.get('coin_symbol', 'UNKNOWN')}USDT", trade_row)
-                if action_successful:
-                    trade_updates["status"] = "CANCELLED"
-
-            elif action_type == "order_filled":
-                 # Usually, the initial signal opens the position. This is just an informational update.
-                 # We can update the status to ensure it reflects 'OPEN'.
-                 logger.info(f"Received 'order filled' notification for trade {trade_row['id']}. Status confirmed as OPEN.")
-                 trade_updates["status"] = "OPEN"
-                 action_successful = True # No engine action, but we mark as successful to log correctly.
-                 binance_response_log = {"message": "Order fill notification processed."}
-
-            # After executing action, update the database
-            if action_successful:
-                logger.info(f"Successfully executed '{action_type}' for trade {trade_row['id']}. Binance Response: {binance_response_log}")
-
-                # --- PNL and Exit Price Calculation ---
-                if binance_response_log and 'fill_price' in binance_response_log and 'executed_qty' in binance_response_log:
-                    exit_price = float(binance_response_log['fill_price'])
-                    qty_closed = float(binance_response_log['executed_qty'])
-
-                    if exit_price > 0 and qty_closed > 0:
-                        # Safely get entry price and position type from the trade row
-                        entry_price = float(self._parse_parsed_signal(trade_row.get('parsed_signal')).get('entry_prices', [0.0])[0])
-                        position_type = trade_row.get('signal_type', 'UNKNOWN')
-
-                        # Calculate PnL for this specific action
-                        newly_realized_pnl = self._calculate_pnl(position_type, entry_price, exit_price, qty_closed)
-
-                        # Get existing PnL and add the new PnL
-                        current_pnl = float(trade_row.get('pnl_usd', 0.0) or 0.0)
-                        total_pnl = current_pnl + newly_realized_pnl
-
-                        trade_updates["pnl_usd"] = total_pnl
-                        trade_updates["exit_price"] = exit_price # This will store the latest exit price
-
-                        logger.info(f"PnL for this action: {newly_realized_pnl:.2f}. Total realized PnL for trade: {total_pnl:.2f}")
-
-                # Extract Binance execution timestamp if available for accurate updated_at
-                binance_execution_time = None
-                if isinstance(binance_response_log, dict) and 'updateTime' in binance_response_log:
-                    execution_timestamp = binance_response_log['updateTime']
-                    binance_execution_time = datetime.fromtimestamp(execution_timestamp / 1000, tz=timezone.utc).isoformat()
-                    logger.info(f"Using Binance execution timestamp for updated_at: {binance_execution_time}")
-
-                # Update the trade with new status or SL order ID
-                if trade_updates:
-                    await self.db_manager.update_existing_trade(
-                        trade_id=trade_row["id"],
-                        updates=trade_updates,
-                        binance_execution_time=binance_execution_time
-                    )
-                    logger.info(f"Updated trade {trade_row['id']} with: {trade_updates}")
-            elif binance_response_log: # Action was attempted but failed
-                logger.error(f"Failed to execute '{action_type}' for trade {trade_row['id']}. Reason: {binance_response_log}")
-
-
-            # Always update the alert record with the outcome
-            alert_updates = {
-                "parsed_alert": {
-                    "original_content": signal.content,
-                    "processed_at": datetime.now(timezone.utc).strftime("%Y-%m-%dT%H:%M:%S.%fZ"),
-                    "action_determined": parsed_action,
-                    "original_trade_id": trade_row['id'],
-                    "coin_symbol": parsed_action.get('coin_symbol', self._parse_parsed_signal(trade_row.get('parsed_signal')).get('coin_symbol')),
-                    "trader": signal.trader
-                },
-                "binance_response": binance_response_log, # This will be None if no action was taken, or the dict from Binance
-                "status": "SUCCESS" if action_successful else "ERROR"
-            }
-
-            # Always fetch the alert row by discord_id before updating
-            alert_row = None
->>>>>>> e6a26064
             try:
                 result = await self.signal_router.route_followup_signal(signal_data, signal.trader)
                 if result.get("status") == "success":
