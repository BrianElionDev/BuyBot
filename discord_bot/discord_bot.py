--- conflicted
+++ resolved
@@ -1,4 +1,5 @@
 import asyncio
+from datetime import datetime, timezone
 from datetime import datetime, timezone
 from datetime import datetime, timezone
 import logging
@@ -383,268 +384,12 @@
                 logger.warning(f"Duplicate alert detected: {signal.content}")
                 return {"status": "skipped", "message": "Duplicate alert"}
 
-<<<<<<< HEAD
-            # The 'trade' field in the update signal refers to the discord_id of the original trade
-            logger.info(f"Looking for original trade with discord_id: {signal.trade}")
-            trade_row = await self.db_manager.find_trade_by_discord_id(signal.trade)
-            if not trade_row:
-                error_msg = f"No original trade found for discord_id: {signal.trade}"
-                logger.error(error_msg)
-                return {"status": "error", "message": error_msg}
-
-            # --- SKIP follow-up if original trade is FAILED or UNFILLED ---
-            if trade_row.get('order_status') in ('REJECTED', 'CANCELED', 'EXPIRED') or trade_row.get('status') == 'NONE':
-                logger.warning(f"Skipping follow-up: original trade {trade_row['id']} has order_status={trade_row.get('order_status')} and position_status={trade_row.get('status')}")
-                # Update alert to reflect no open position
-                alert_updates = {
-                    "parsed_alert": {
-                        "original_content": signal.content,
-                        "processed_at": datetime.now(timezone.utc).strftime("%Y-%m-%dT%H:%M:%S.%fZ"),  # pyright: ignore[reportUnboundVariable, reportAttributeAccessIssue]
-                        "original_trade_id": trade_row['id'],
-                        "coin_symbol": self._parse_parsed_signal(trade_row.get('parsed_signal')).get('coin_symbol'),
-                        "trader": signal.trader,
-                        "note": "Skipped: original trade is FAILED or UNFILLED. No open position to update."
-                    },
-                    "binance_response": None,
-                    "status": "SKIPPED"
-                }
-                trade_val = getattr(signal, 'trade', None)
-                if not isinstance(trade_val, str):
-                    trade_val = None
-                await self.db_manager.update_alert_by_discord_id_or_trade(
-                    discord_id=signal.discord_id,
-                    trade=trade_val,
-                    updates=alert_updates
-                )
-                return {"status": "skipped", "message": "No open position to update (original trade is FAILED or UNFILLED)"}
-
-            # Parse the alert content to determine action(s)
-            parsed_action = self.parse_alert_content(signal.content, trade_row)
-
-            # Ensure parsed_action is not None
-            if parsed_action is None:
-                error_msg = f"Failed to parse alert content: {signal.content}"
-                logger.error(error_msg)
-                return {"status": "error", "message": error_msg}
-
-            # Handle multiple actions
-            if parsed_action.get("multiple_actions"):
-                logger.info(f"Processing multiple actions: {len(parsed_action['actions'])} actions")
-
-                trade_updates = {}
-                all_actions_successful = True
-
-                for i, action in enumerate(parsed_action['actions']):
-                    logger.info(f"Executing action {i+1}/{len(parsed_action['actions'])}: {action['action_type']}")
-
-                    # Execute each action using the existing logic
-                    action_successful, binance_response_log = await self._execute_single_action(action, trade_row, signal)
-
-                    if not action_successful:
-                        logger.error(f"Action {i+1} failed: {action['action_type']}")
-                        all_actions_successful = False
-                        break
-                    else:
-                        # Merge trade updates from each action
-                        if binance_response_log and isinstance(binance_response_log, dict):
-                            if 'trade_updates' in binance_response_log:
-                                trade_updates.update(binance_response_log['trade_updates'])
-
-                action_successful = all_actions_successful
-                action_type = "multiple_actions"
-
-                if action_successful:
-                    return {"status": "success", "message": f"Processed {len(parsed_action['actions'])} actions successfully"}
-                else:
-                    return {"status": "error", "message": f"Failed to process all {len(parsed_action['actions'])} actions"}
-            else:
-                # Execute single action (existing logic)
-                trade_updates = {}
-                action_type = parsed_action["action_type"]
-                action_successful = False # Flag to track if the engine action succeeded
-
-            # Determine what trading action to take based on the parsed action
-            if action_type == "stop_loss_hit" or action_type == "position_closed":
-                logger.info(f"Processing '{action_type}' for trade {trade_row['id']}. Closing position.")
-                action_successful, binance_response_log = await self.trading_engine.close_position_at_market(trade_row, reason=action_type)
-                if action_successful:
-                    trade_updates["status"] = "CLOSED"
-
-                    # Set closed_at timestamp when trade is closed via alert
-                    from discord_bot.utils.timestamp_manager import ensure_closed_at
-                    await ensure_closed_at(self.supabase, trade_row['id'])
-                    logger.info(f"✅ Set closed_at timestamp for trade {trade_row['id']} via alert closure")
-
-                    # Ensure coin_symbol is stored in database
-                    if not trade_row.get('coin_symbol') and parsed_action.get('coin_symbol'):
-                        trade_updates["coin_symbol"] = parsed_action.get('coin_symbol')
-                        logger.info(f"Updated coin_symbol to {parsed_action.get('coin_symbol')} for trade {trade_row['id']}")
-
-                    # --- Fetch binance_exit_price from Binance ---
-                    coin_symbol_exit = self._parse_parsed_signal(trade_row.get('parsed_signal')).get('coin_symbol')
-                    if coin_symbol_exit and isinstance(coin_symbol_exit, str):
-                        try:
-                            from src.services.pricing.price_service import PriceService
-                            price_service = PriceService()
-                            binance_exit_price = await price_service.get_coin_price(coin_symbol_exit)
-                            if binance_exit_price is not None:
-                                trade_updates["binance_exit_price"] = float(binance_exit_price)
-                                logger.info(f"Fetched binance_exit_price for {coin_symbol_exit}: {binance_exit_price}")
-                        except Exception as e:
-                            logger.warning(f"Could not fetch binance_exit_price: {e}")
-
-            elif action_type == "take_profit_1":
-                logger.info(f"Processing TP1 for trade {trade_row['id']}. Closing 50% of position.")
-                action_successful, binance_response_log = await self.trading_engine.close_position_at_market(trade_row, reason="take_profit_1", close_percentage=50.0)
-                if action_successful:
-                    trade_updates["status"] = "PARTIALLY_CLOSED"
-
-                    # Update position_size in database - remaining 50%
-                    current_position_size = float(trade_row.get('position_size', 0.0))
-                    new_position_size = current_position_size * 0.5  # 50% remaining
-                    trade_updates["position_size"] = new_position_size
-                    logger.info(f"Updated position_size from {current_position_size} to {new_position_size} after TP1")
-
-            elif action_type == "tp1_and_sl_to_be":
-                logger.info(f"Processing TP1 + SL to BE for trade {trade_row['id']}. Closing 50% and moving SL to break-even.")
-
-                # Step 1: Close 50% of position (TP1)
-                action_successful, binance_response_log = await self.trading_engine.close_position_at_market(trade_row, reason="take_profit_1", close_percentage=50.0)
-                if action_successful:
-                    trade_updates["status"] = "PARTIALLY_CLOSED"
-
-                    # Update position_size in database - remaining 50%
-                    current_position_size = float(trade_row.get('position_size', 0.0))
-                    new_position_size = current_position_size * 0.5  # 50% remaining
-                    trade_updates["position_size"] = new_position_size
-                    logger.info(f"Updated position_size from {current_position_size} to {new_position_size} after TP1")
-
-                    # Step 2: Move stop loss to break-even for remaining position
-                    try:
-                        coin_symbol = self._parse_parsed_signal(trade_row.get('parsed_signal')).get('coin_symbol')
-                        if coin_symbol:
-                            trading_pair = f"{coin_symbol}USDT"
-                            positions = await self.binance_exchange.get_futures_position_information()
-
-                            # Find the specific position
-                            position = None
-                            for pos in positions:
-                                if pos['symbol'] == trading_pair and float(pos['positionAmt']) != 0:
-                                    position = pos
-                                    break
-
-                            if position:
-                                # Use the entry price from Binance position data as break-even
-                                entry_price = float(position['entryPrice'])
-                                new_sl_price = round(entry_price, 2)
-
-                                logger.info(f"Moving SL to break-even at {new_sl_price} for remaining position ({new_position_size})")
-
-                                # Update stop loss to break-even with the new position size
-                                # First, update the trade row with new position size for the SL update
-                                trade_row['position_size'] = new_position_size
-
-                                sl_update_successful, sl_response = await self.trading_engine.update_stop_loss(trade_row, new_sl_price)
-                                if sl_update_successful:
-                                    logger.info(f"Successfully moved SL to break-even for trade {trade_row['id']}")
-                                    # Store the new SL order ID in trade updates
-                                    if isinstance(sl_response, dict) and 'orderId' in sl_response:
-                                        trade_updates['stop_loss_order_id'] = str(sl_response['orderId'])
-                                else:
-                                    logger.warning(f"Failed to move SL to break-even: {sl_response}")
-                            else:
-                                logger.warning(f"Could not find position for {trading_pair} to move SL to break-even")
-                        else:
-                            logger.warning(f"Could not determine coin symbol for SL update on trade {trade_row['id']}")
-                    except Exception as e:
-                        logger.error(f"Error moving SL to break-even: {str(e)}")
-
-            elif action_type == "take_profit_2":
-                logger.info(f"Processing TP2 for trade {trade_row['id']}. Closing remaining position.")
-                action_successful, binance_response_log = await self.trading_engine.close_position_at_market(trade_row, reason="take_profit_2", close_percentage=100.0)
-                if action_successful:
-                    trade_updates["status"] = "CLOSED"
-
-                    # Set closed_at timestamp when trade is fully closed via TP2
-                    from discord_bot.utils.timestamp_manager import ensure_closed_at
-                    await ensure_closed_at(self.supabase, trade_row['id'])
-                    logger.info(f"✅ Set closed_at timestamp for trade {trade_row['id']} via TP2 closure")
-
-                    # Update position_size to 0 since position is fully closed
-                    trade_updates["position_size"] = 0.0
-                    logger.info(f"Updated position_size to 0.0 after TP2 (fully closed)")
-
-                    # --- Fetch binance_exit_price from Binance ---
-                    coin_symbol_exit = self._parse_parsed_signal(trade_row.get('parsed_signal')).get('coin_symbol')
-                    if coin_symbol_exit and isinstance(coin_symbol_exit, str):
-                        try:
-                            from src.services.pricing.price_service import PriceService
-                            price_service = PriceService()
-                            binance_exit_price = await price_service.get_coin_price(coin_symbol_exit)
-                            if binance_exit_price is not None:
-                                trade_updates["binance_exit_price"] = float(binance_exit_price)
-                                logger.info(f"Fetched binance_exit_price for {coin_symbol_exit}: {binance_exit_price}")
-                        except Exception as e:
-                            logger.warning(f"Could not fetch binance_exit_price: {e}")
-
-            elif action_type == "stop_loss_update":
-                logger.info(f"Processing stop loss update for trade {trade_row['id']}")
-                new_sl_price = 0.0
-
-                # Check for "BE" (Break Even) signal
-                if parsed_action.get("stop_loss") == "BE" or "be" in signal.content.lower():
-                    # Get the actual position data from Binance for accurate break-even calculation
-                    try:
-                        coin_symbol = self._parse_parsed_signal(trade_row.get('parsed_signal')).get('coin_symbol')
-                        if coin_symbol:
-                            trading_pair = f"{coin_symbol}USDT"
-                            positions = await self.binance_exchange.get_futures_position_information()
-
-                            # Find the specific position
-                            position = None
-                            for pos in positions:
-                                if pos['symbol'] == trading_pair and float(pos['positionAmt']) != 0:
-                                    position = pos
-                                    break
-
-                            if position:
-                                # Use the entry price from Binance position data as break-even
-                                entry_price = float(position['entryPrice'])
-                                new_sl_price = entry_price
-
-                                # Round to 2 decimal places for precision
-                                new_sl_price = round(new_sl_price, 2)
-
-                                logger.info(f"Determined break-even price as {new_sl_price} (using entry price directly)")
-                            else:
-                                # Fallback to database entry price
-                                original_entry_price = trade_row.get('entry_price')
-                                if original_entry_price:
-                                    # Use entry price directly as break-even
-                                    new_sl_price = float(original_entry_price)
-
-                                    # Round to 2 decimal places for precision
-                                    new_sl_price = round(new_sl_price, 2)
-
-                                    logger.info(f"Determined break-even price as {new_sl_price} from database entry price.")
-                                else:
-                                    logger.error(f"Could not determine entry price for BE stop loss on trade {trade_row['id']}")
-                        else:
-                            logger.error(f"Could not determine coin symbol for BE stop loss on trade {trade_row['id']}")
-                    except Exception as e:
-                        logger.warning(f"Could not fetch position data from Binance: {e}. Using database entry price.")
-                        # Fallback to database entry price
-                        original_entry_price = trade_row.get('entry_price')
-                        if original_entry_price:
-                            # Use entry price directly as break-even
-                            new_sl_price = float(original_entry_price)
-
-                            # Round to 2 decimal places for precision
-                            new_sl_price = round(new_sl_price, 2)
-
-                            logger.info(f"Determined break-even price as {new_sl_price} from database entry price.")
-                        else:
-                            logger.error(f"Could not determine entry price for BE stop loss on trade {trade_row['id']}")
+            # Route the follow-up signal to the appropriate exchange
+            try:
+                result = await self.signal_router.route_followup_signal(signal_data, signal.trader)
+                if result.get("status") == "success":
+                    logger.info(f"✅ Follow-up signal processed successfully on {exchange_type.value}")
+                    return result
                 else:
                     # Get the new price from the parsed data if available
                     new_sl_price = float(parsed_action.get("stop_loss", 0.0))
@@ -865,15 +610,10 @@
 
             # Always fetch the alert row by discord_id before updating
             alert_row = None
-=======
-            # Route the follow-up signal to the appropriate exchange
->>>>>>> 494c86b5
             try:
-                result = await self.signal_router.route_followup_signal(signal_data, signal.trader)
-                if result.get("status") == "success":
-                    logger.info(f"✅ Follow-up signal processed successfully on {exchange_type.value}")
-                    return result
-                else:
+                alert_response = self.db_manager.supabase.from_("alerts").select("*").eq("discord_id", signal.discord_id).limit(1).execute()
+                if alert_response.data and len(alert_response.data) > 0:
+                    alert_row = alert_response.data[0]
                     logger.error(f"❌ Follow-up signal processing failed on {exchange_type.value}: {result.get('message')}")
                     return result
             except Exception as e:
@@ -934,9 +674,14 @@
     async def start_websocket_sync(self):
         """Start WebSocket real-time database synchronization."""
         try:
-            if hasattr(self, 'websocket_manager'):
-                await self.websocket_manager.start()
-                logger.info("WebSocket sync started")
+            if hasattr(self, 'websocket_manager') and self.websocket_manager:
+                success = await self.websocket_manager.start()
+                if success:
+                    logger.info("WebSocket real-time sync started successfully")
+                    return True
+                else:
+                    logger.error("Failed to start WebSocket sync")
+                    return False
             else:
                 logger.warning("WebSocket manager not available")
         except Exception as e:
@@ -967,18 +712,85 @@
                 return success, response
 
             elif action_type == "stop_loss_update":
-                logger.info(f"Processing stop loss update for trade {trade_row['id']}")
-                # This would need to be implemented based on your stop loss management
-                return True, "Stop loss update processed"
-
+                stop_loss = action.get('stop_loss')
+                if stop_loss and stop_loss != "BE":
+                    return await self.trading_engine.update_stop_loss(trade_row, float(stop_loss))
+                else:
+                    # Handle break-even stop loss - calculate the break-even price first
+                    try:
+                        coin_symbol = self._parse_parsed_signal(trade_row.get('parsed_signal')).get('coin_symbol')
+                        if coin_symbol:
+                            trading_pair = f"{coin_symbol}USDT"
+                            positions = await self.binance_exchange.get_futures_position_information()
+
+                            # Find the specific position
+                            position = None
+                            for pos in positions:
+                                if pos['symbol'] == trading_pair and float(pos['positionAmt']) != 0:
+                                    position = pos
+                                    break
+
+                            if position:
+                                # Use the entry price from Binance position data as break-even
+                                entry_price = float(position['entryPrice'])
+                                be_price = round(entry_price, 2)
+                                return await self.trading_engine.update_stop_loss(trade_row, be_price)
+                            else:
+                                # Fallback to database entry price
+                                original_entry_price = trade_row.get('entry_price')
+                                if original_entry_price:
+                                    be_price = round(float(original_entry_price), 2)
+                                    return await self.trading_engine.update_stop_loss(trade_row, be_price)
+                    except Exception as e:
+                        logger.error(f"Error calculating break-even price: {e}")
+
+                    return False, {"error": "Could not calculate break-even price"}
+            elif action_type == "limit_order_filled":
+                # Order already filled, just log and return success
+                logger.info(f"Limit order already filled for trade {trade_row.get('id')}")
+                return True, {"message": "Limit order already filled"}
+            elif action_type == "unknown_update":
+                # Log unknown updates but don't fail - they might be informational
+                logger.info(f"Unknown update type for trade {trade_row.get('id')}: {action.get('reason', 'No reason provided')}")
+                return True, {"message": "Unknown update type - informational only"}
+            elif action_type == "flagged_for_review":
+                # Log flagged alerts for manual review
+                logger.error(f"Alert flagged for manual review for trade {trade_row.get('id')}: {action.get('reason', 'No reason provided')}")
+                return True, {"message": "Alert flagged for manual review"}
+            elif action_type == "invalid_price":
+                # Log invalid price alerts
+                logger.error(f"Invalid price in alert for trade {trade_row.get('id')}: {action.get('reason', 'No reason provided')}")
+                return False, {"error": "Invalid price in alert"}
+            elif action_type == "liquidation":
+                # Handle liquidation events
+                logger.warning(f"Position liquidated for trade {trade_row.get('id')}")
+                return True, {"message": "Position liquidated"}
+            elif action_type == "partial_fill":
+                # Handle partial fills
+                logger.info(f"Partial fill for trade {trade_row.get('id')}")
+                return True, {"message": "Partial fill processed"}
+            elif action_type == "update_leverage":
+                # Handle leverage updates
+                leverage = action.get('leverage')
+                logger.info(f"Updating leverage to {leverage}x for trade {trade_row.get('id')}")
+                return True, {"message": f"Leverage updated to {leverage}x"}
+            elif action_type == "trailing_stop_loss":
+                # Handle trailing stop loss
+                trailing_percentage = action.get('trailing_percentage')
+                logger.info(f"Setting trailing stop loss at {trailing_percentage}% for trade {trade_row.get('id')}")
+                return True, {"message": f"Trailing stop loss set at {trailing_percentage}%"}
+            elif action_type == "adjust_position_size":
+                # Handle position size adjustments
+                multiplier = action.get('position_multiplier')
+                logger.info(f"Adjusting position size with multiplier {multiplier} for trade {trade_row.get('id')}")
+                return True, {"message": f"Position size adjusted with multiplier {multiplier}"}
             else:
                 logger.warning(f"Unknown action type: {action_type}")
                 return False, f"Unknown action type: {action_type}"
 
         except Exception as e:
             logger.error(f"Error executing action {action.get('action_type', 'unknown')}: {e}")
-            return False, f"Action execution error: {str(e)}"
-
-
-# Create global DiscordBot instance
+            return False, {"error": str(e)}
+
+# Global bot instance
 discord_bot = DiscordBot()