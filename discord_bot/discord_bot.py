--- conflicted
+++ resolved
@@ -191,153 +191,6 @@
                 "reason": "Unrecognized alert type"
             }
 
-<<<<<<< HEAD
-=======
-    def parse_alert_content(self, content: str, signal_data: dict) -> dict:
-        """
-        Parse alert content and determine what action should be taken.
-        Returns structured data for logging and action determination.
-
-        Args:
-            content (str): The raw text content of the alert.
-            signal_data (dict): A dictionary containing additional context,
-                                such as the coin symbol, current price,
-                                entry price, and position type (LONG/SHORT).
-
-        Returns:
-            dict: A dictionary with the parsed action and relevant details.
-        """
-        content_lower = content.lower()
-        coin_symbol = content.split("｜")[0]  or 'UNKNOWN'
-        print("Symbol:", coin_symbol)
-        stop_loss_regex = r"stoploss moved to ([-+]?\d*\.?\d+)"
-        # 1. Take Profit 1 with Stop Loss move to Break Even
-        if "tp1 & stops moved to be" in content_lower:
-            return {
-                "action_type": "tp1_and_sl_to_be",
-                "action_description": f"TP1 hit and stop loss moved to break even for {coin_symbol}",
-                "binance_action": "PARTIAL_SELL_AND_UPDATE_STOP_ORDER",
-                "position_status": "PARTIALLY_CLOSED",
-                "reason": "TP1 hit and risk management - move to break even"
-            }
-
-        # 2. Stop Loss move to a specific value
-        match = re.search(stop_loss_regex, content_lower)
-        if match:
-            try:
-                stop_loss_value = float(match.group(1))
-                return {
-                    "action_type": "stop_loss_moved_to_update",
-                    "action_description": f"Stop loss moved to {stop_loss_value} for {coin_symbol}",
-                    "binance_action": "UPDATE_STOP_ORDER",
-                    "position_status": "OPEN",
-                    "stop_loss": stop_loss_value,
-                    "take_profit": None,
-                    "reason": "Stop loss adjusted to specific value"
-                }
-            except (ValueError, IndexError):
-                # Fallback if regex match is malformed
-                pass
-
-        # 3. Stop Loss moved to Break Even
-        if "stops moved to be" in content_lower or "sl to be" in content_lower:
-            return {
-                "action_type": "stop_loss_update",
-                "action_description": f"Stop loss moved to break even for {coin_symbol}",
-                "binance_action": "UPDATE_STOP_ORDER",
-                "position_status": "OPEN",
-                "reason": "Risk management - move to break even"
-            }
-
-        # 4. Stop Loss triggered/position closed
-        if "stopped out" in content_lower or "stop loss" in content_lower or "closed be" in content_lower or \
-           "stopped be" in content_lower or "closed in profits" in content_lower or \
-           "closed in loss" in content_lower or "closed be/in slight loss" in content_lower:
-            return {
-                "action_type": "stop_loss_hit",
-                "action_description": f"Position closed for {coin_symbol} due to stop loss or manual close.",
-                "binance_action": "MARKET_SELL",
-                "stop_loss": None,
-                "take_profit": None,
-                "position_status": "CLOSED",
-                "reason": "Stop loss triggered or position manually closed"
-            }
-        
-        # 5. Take Profit 1 hit
-        if "tp1" in content_lower:
-            return {
-                "action_type": "take_profit_1",
-                "action_description": f"Take Profit 1 hit for {coin_symbol}",
-                "binance_action": "PARTIAL_SELL",
-                "position_status": "PARTIALLY_CLOSED",
-                "reason": "TP1 target reached"
-            }
-      
-        # 6. Take Profit 2 hit
-        if "tp2" in content_lower:
-            return {
-                "action_type": "take_profit_2",
-                "action_description": f"Take Profit 2 hit for {coin_symbol}",
-                "binance_action": "PARTIAL_SELL",
-                "position_status": "PARTIALLY_CLOSED",
-                "reason": "TP2 target reached"
-            }
-        if "tp1 & stops moved to be" in content_lower:
-            return {
-                "action_type": "take_profit_1_and_sl_to_be",
-                "action_description": f"Take Profit 1 hit and stop loss moved to break even for {coin_symbol}",
-                "binance_action": "PARTIAL_SELL_AND_UPDATE_STOP_ORDER",
-                "position_status": "PARTIALLY_CLOSED",
-                "reason": " TP1 hit and risk management - move to break even"
-            }
-
-        # 7. Limit Order Filled
-        if "limit order filled" in content_lower:
-            return {
-                "action_type": "limit_order_filled",
-                "action_description": f"Limit order filled for {coin_symbol}. Open new SL/TP orders.",
-                "binance_action": "NONE",
-                "position_status": "OPEN",
-                "reason": "Limit order filled, position confirmed"
-            }
-
-        # 8. Limit Order Cancelled
-        if "limit order cancelled" in content_lower:
-            return {
-                "action_type": "limit_order_cancelled",
-                "action_description": f"Limit order cancelled for {coin_symbol}",
-                "binance_action": "CANCEL_ORDER",
-                "position_status": "CLOSED", 
-                "stop_loss": None,
-                "take_profit": None,
-                "reason": "Cancel limit order"
-            }
-        
-        # 9. Dynamic Stop Loss Updates (e.g., "move stops to 1H", "updated stoploss", "Move stops to 30m < ...")
-        if "move stops to 1h" in content_lower or "updated stoploss" in content_lower or \
-           "move stops to" in content_lower or "updated stop loss" in content_lower or \
-           "move stops to 30m" in content_lower:
-
-            return {
-                    "action_type": "dynamic_stop_loss_update",
-                    "action_description": f"Stop loss updated to 2% away from current price for {coin_symbol}",
-                    "binance_action": "UPDATE_STOP_ORDER",
-                    "position_status": "OPEN",
-                    "stop_loss": 0.02,
-                    "take_profit": None,
-                    "reason": "Stop loss adjusted dynamically"
-                }
-
-        # 10. Fallback for unrecognized alerts
-        return {
-            "action_type": "unknown_update",
-            "action_description": f"Update for {coin_symbol}: {content}",
-            "binance_action": "NO_ACTION",
-            "position_status": "UNKNOWN",
-            "reason": "Unrecognized alert type"
-        }
-
->>>>>>> de9f515b
     async def process_initial_signal(self, signal_data: Dict[str, Any]) -> Dict[str, str]:
         """
         Process initial trading signal by finding the trade, parsing the content with AI,
@@ -366,7 +219,6 @@
             # 2. Store the AI's parsed response in the database and set signal_type
             updates: Dict[str, Any] = {"parsed_signal": json.dumps(parsed_data) if isinstance(parsed_data, dict) else str(parsed_data)}
             position_type = parsed_data.get('position_type')
-<<<<<<< HEAD
             
             # Store coin_symbol in database
             coin_symbol = parsed_data.get('coin_symbol')
@@ -378,9 +230,6 @@
             
             # Check if open position exists
             if self.binance_exchange.has_open_futures_postion(f"{parsed_data.get('coin_symbol')}USDT"):
-=======
-            if await self.binance_exchange.has_open_futures_postion(f"{parsed_data.get('coin_symbol')}USDT"):
->>>>>>> de9f515b
                 logger.info("There exist aready an open trade for this coin symbol, setting position_type to 'FUTURES'.")
                 updates["binance_response"] = f"We have already open postions for: {parsed_data.get('coin_symbol')}USDT. Skipping this trade!"
                 await self.db_manager.update_existing_trade(trade_id=trade_row["id"], updates=updates)
