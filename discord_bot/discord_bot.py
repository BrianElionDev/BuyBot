--- conflicted
+++ resolved
@@ -243,13 +243,8 @@
                 'order_type': parsed_data.get('order_type', 'LIMIT'),
                 'stop_loss': parsed_data.get('stop_loss'),
                 'take_profits': parsed_data.get('take_profits'),
-<<<<<<< HEAD
-                'client_order_id': trade_row.get('discord_id'), # Use discord_id for reconciliation
-                'quantity_multiplier': 1 #parsed_data.get('quantity_multiplier') For memecoin quantity prefixes
-=======
                 'client_order_id': trade_row.get('discord_id'),
                 'quantity_multiplier': parsed_data.get('quantity_multiplier') # For memecoin quantity prefixes
->>>>>>> 2e3b1ad7
                 # 'dca_range' could be added here if the AI provides it
             }
 
