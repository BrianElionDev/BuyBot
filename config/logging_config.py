"""
Centralized Logging Configuration

This module provides a production-ready logging system with separate handlers
for different log types to improve debugging and monitoring capabilities.

Log Categories:
- WebSocket: Console only, reduced verbosity
- Endpoints: File-based, detailed request/response logging
- Trade Processing: File-based, step-by-step trade execution logs
- Errors: File-based, critical errors only
- General: File-based, application-wide logs
"""

import logging
import os
import sys
from datetime import datetime
from pathlib import Path
from typing import Optional


class ProductionLoggingConfig:
    """Production-ready logging configuration with separated log streams."""

    def __init__(self, log_dir: str = "logs"):
        self.log_dir = Path(log_dir)
        self.log_dir.mkdir(exist_ok=True)

        # Create timestamped log files for better organization
        timestamp = datetime.now().strftime("%Y%m%d")
        self.log_files = {
            'endpoints': self.log_dir / f"endpoints_{timestamp}.log",
            'trade_processing': self.log_dir / f"trade_processing_{timestamp}.log",
            'websocket': self.log_dir / f"websocket_{timestamp}.log",
            'errors': self.log_dir / f"errors_{timestamp}.log",
            'general': self.log_dir / f"trading_bot_{timestamp}.log"
        }

        self._setup_loggers()

    def _setup_loggers(self):
        """Set up all logger configurations."""
        # Clear any existing handlers
        logging.getLogger().handlers.clear()

        # Configure root logger
        root_logger = logging.getLogger()
        root_logger.setLevel(logging.INFO)
<<<<<<< HEAD
=======

        # Suppress DEBUG logging from external libraries
        self._suppress_external_debug_logs()
>>>>>>> a4f96d06

        # Create formatters
        self._create_formatters()

        # Set up handlers
        self._setup_handlers()

        # Configure specific loggers
        self._configure_specific_loggers()

    def _suppress_external_debug_logs(self):
        """Suppress DEBUG logging from external libraries."""
        # Suppress websockets ping/pong logs
        websockets_logger = logging.getLogger('websockets')
        websockets_logger.setLevel(logging.WARNING)
        websockets_logger.propagate = False

        websockets_client_logger = logging.getLogger('websockets.client')
        websockets_client_logger.setLevel(logging.WARNING)
        websockets_client_logger.propagate = False

        # Suppress HTTP/2 and hpack debug logs
        hpack_logger = logging.getLogger('hpack')
        hpack_logger.setLevel(logging.WARNING)
        hpack_logger.propagate = False

        httpcore_logger = logging.getLogger('httpcore')
        httpcore_logger.setLevel(logging.WARNING)
        httpcore_logger.propagate = False

        httpcore_http2_logger = logging.getLogger('httpcore.http2')
        httpcore_http2_logger.setLevel(logging.WARNING)
        httpcore_http2_logger.propagate = False

        httpx_logger = logging.getLogger('httpx')
        httpx_logger.setLevel(logging.INFO)
        httpx_logger.propagate = False

        # Suppress other noisy libraries
        urllib3_logger = logging.getLogger('urllib3')
        urllib3_logger.setLevel(logging.WARNING)
        urllib3_logger.propagate = False

        requests_logger = logging.getLogger('requests')
        requests_logger.setLevel(logging.WARNING)
        requests_logger.propagate = False

        aiohttp_logger = logging.getLogger('aiohttp')
        aiohttp_logger.setLevel(logging.WARNING)
        aiohttp_logger.propagate = False

    def _create_formatters(self):
        """Create formatters for different log types."""
        # Detailed formatter for files
        self.file_formatter = logging.Formatter(
            '%(asctime)s - %(name)s - %(levelname)s - %(funcName)s:%(lineno)d - %(message)s',
            datefmt='%Y-%m-%d %H:%M:%S'
        )

        # Simple formatter for console
        self.console_formatter = logging.Formatter(
            '%(asctime)s - %(levelname)s - %(message)s',
            datefmt='%H:%M:%S'
        )

        # Trade processing formatter (more readable)
        self.trade_formatter = logging.Formatter(
            '%(asctime)s - %(levelname)s - %(message)s',
            datefmt='%H:%M:%S'
        )

    def _setup_handlers(self):
        """Set up file and console handlers."""
        # General application logs (file only)
        general_handler = logging.FileHandler(
            self.log_files['general'],
            encoding='utf-8'
        )
        general_handler.setLevel(logging.INFO)
        general_handler.setFormatter(self.file_formatter)

        # Endpoint logs (file only)
        endpoint_handler = logging.FileHandler(
            self.log_files['endpoints'],
            encoding='utf-8'
        )
        endpoint_handler.setLevel(logging.INFO)
        endpoint_handler.setFormatter(self.file_formatter)

        # Trade processing logs (file only)
        trade_handler = logging.FileHandler(
            self.log_files['trade_processing'],
            encoding='utf-8'
        )
        trade_handler.setLevel(logging.INFO)
        trade_handler.setFormatter(self.trade_formatter)

        # Error logs (file only)
        error_handler = logging.FileHandler(
            self.log_files['errors'],
            encoding='utf-8'
        )
        error_handler.setLevel(logging.ERROR)
        error_handler.setFormatter(self.file_formatter)

        # WebSocket logs (console only)
        websocket_handler = logging.StreamHandler(sys.stdout)
        websocket_handler.setLevel(logging.WARNING)  # Reduced verbosity
        websocket_handler.setFormatter(self.console_formatter)

        # Store handlers for specific logger assignment
        self.handlers = {
            'general': general_handler,
            'endpoints': endpoint_handler,
            'trade_processing': trade_handler,
            'errors': error_handler,
            'websocket': websocket_handler
        }

    def _configure_specific_loggers(self):
        """Configure specific loggers with appropriate handlers."""
        # WebSocket loggers (console only, reduced verbosity)
        websocket_loggers = [
            'src.websocket',
            'src.websocket.core',
            'src.websocket.handlers',
            'discord_bot.websocket'
        ]

        for logger_name in websocket_loggers:
            logger = logging.getLogger(logger_name)
            logger.setLevel(logging.WARNING)
            logger.addHandler(self.handlers['websocket'])
            logger.propagate = False

        # Endpoint loggers (file only)
        endpoint_loggers = [
            'discord_bot.endpoints',
            'discord_bot.endpoints.discord_endpoint'
        ]

        for logger_name in endpoint_loggers:
            logger = logging.getLogger(logger_name)
            logger.setLevel(logging.INFO)
            logger.addHandler(self.handlers['endpoints'])
            logger.propagate = False

        # Trade processing loggers (file only)
        trade_loggers = [
            'discord_bot.signal_processing',
            'discord_bot.signal_processing.signal_processor',
            'discord_bot.signal_processing.signal_parser',
            'discord_bot.signal_processing.signal_validator',
            'discord_bot.discord_bot',
            'src.exchange.kucoin.kucoin_trading_engine',
            'src.bot.risk_management',
            'src.bot.order_management'
        ]

        for logger_name in trade_loggers:
            logger = logging.getLogger(logger_name)
            logger.setLevel(logging.INFO)
            logger.addHandler(self.handlers['trade_processing'])
            logger.propagate = False

        # Error loggers (file only)
        error_loggers = [
            'src.exchange',
            'src.core',
            'src.bot'
        ]

        for logger_name in error_loggers:
            logger = logging.getLogger(logger_name)
            logger.setLevel(logging.ERROR)
            logger.addHandler(self.handlers['errors'])
            logger.propagate = False

        # General application loggers
        general_loggers = [
            'discord_bot',
            'src.services',
            'scripts'
        ]

        for logger_name in general_loggers:
            logger = logging.getLogger(logger_name)
            logger.setLevel(logging.INFO)
            logger.addHandler(self.handlers['general'])
            logger.propagate = False

    def get_logger(self, name: str) -> logging.Logger:
        """Get a logger with appropriate configuration."""
        return logging.getLogger(name)

    def log_trade_step(self, step: str, trade_id: str, details: str = ""):
        """Log a trade processing step with consistent formatting."""
        logger = logging.getLogger('discord_bot.signal_processing')
        message = f"[TRADE {trade_id}] {step}"
        if details:
            message += f" - {details}"
        logger.info(message)

    def log_endpoint_request(self, method: str, endpoint: str, status: int, duration: float):
        """Log endpoint requests with consistent formatting."""
        logger = logging.getLogger('discord_bot.endpoints')
        logger.info(f"[{method}] {endpoint} - {status} - {duration:.3f}s")

    def log_websocket_event(self, event_type: str, message: str):
        """Log WebSocket events with reduced verbosity."""
        logger = logging.getLogger('src.websocket')
        logger.warning(f"[WS] {event_type}: {message}")


def setup_production_logging(log_dir: str = "logs") -> ProductionLoggingConfig:
    """Set up production logging configuration."""
    return ProductionLoggingConfig(log_dir)


def get_trade_logger() -> logging.Logger:
    """Get logger specifically for trade processing."""
    return logging.getLogger('discord_bot.signal_processing')


def get_endpoint_logger() -> logging.Logger:
    """Get logger specifically for endpoints."""
    return logging.getLogger('discord_bot.endpoints')


def get_websocket_logger() -> logging.Logger:
    """Get logger specifically for WebSocket events."""
    return logging.getLogger('src.websocket')


def get_error_logger() -> logging.Logger:
    """Get logger specifically for errors."""
    return logging.getLogger('src.exchange')<|MERGE_RESOLUTION|>--- conflicted
+++ resolved
@@ -47,12 +47,9 @@
         # Configure root logger
         root_logger = logging.getLogger()
         root_logger.setLevel(logging.INFO)
-<<<<<<< HEAD
-=======
 
         # Suppress DEBUG logging from external libraries
         self._suppress_external_debug_logs()
->>>>>>> a4f96d06
 
         # Create formatters
         self._create_formatters()
